--- conflicted
+++ resolved
@@ -117,13 +117,13 @@
 		net.IPv4(192, 168, 0, 3),
 	})
 
-<<<<<<< HEAD
-	assert.Equal(t, map[string]interface{}{
-		common.EnvRegistryDomain: "sea.hub",
-		"RegistryURL":            "sea.hub:5000",
-		"key1":                   "value1",
-		"key2":                   []string{"value2", "value3"},
-	}, driver.GetClusterEnv())
+	assert.Equal(t, driver.GetClusterEnv(), map[string]interface{}{
+		"RegistryDomain": "sea.hub",
+		"RegistryPort":   5000,
+		"RegistryURL":    "sea.hub:5000",
+		"key1":           "value1",
+		"key2":           []string{"value2", "value3"},
+	})
 
 	assert.Equal(t, map[string]interface{}{
 		common.EnvRegistryDomain: "sea.hub",
@@ -133,22 +133,6 @@
 		"key2":                   []string{"value2", "value3"},
 		"etcd-dir":               "/data/etcd",
 	}, driver.GetHostEnv(net.IPv4(192, 168, 0, 2)))
-=======
-	assert.Equal(t, driver.GetClusterEnv(), map[string]interface{}{
-		"RegistryDomain": "sea.hub",
-		"RegistryPort":   5000,
-		"RegistryURL":    "sea.hub:5000",
-		"key1":           "value1",
-		"key2":           []string{"value2", "value3"},
-	})
-
-	assert.Equal(t, driver.GetHostEnv(net.IPv4(192, 168, 0, 2)), map[string]interface{}{
-		"HostIP":   "192.168.0.2",
-		"key1":     "value1",
-		"key2":     []string{"value2", "value3"},
-		"etcd-dir": "/data/etcd",
-	})
->>>>>>> bae3392d
 
 	assert.Equal(t, driver.GetHostEnv(net.IPv4(192, 168, 0, 3)), map[string]interface{}{
 		common.EnvRegistryDomain: "sea.hub",
