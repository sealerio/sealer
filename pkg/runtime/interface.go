--- conflicted
+++ resolved
@@ -45,13 +45,10 @@
 type Driver interface {
 	GetClient() (k8s.Client, error)
 	ExecWithAdminKubeconfig(Cmds []string) error
-<<<<<<< HEAD
-=======
 }
 
 // Kube运行时驱动器接口，供其他服务操作K8s
 type Driver interface {
 	GetClient() (k8s.Client, error)
 	ExecWithAdminKubeconfig(Cmds []string) error
->>>>>>> c3f1e186
 }