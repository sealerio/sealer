--- conflicted
+++ resolved
@@ -30,86 +30,11 @@
 	"strings"
 	"sync"
 
-<<<<<<< HEAD
-=======
-	"github.com/pkg/errors"
-	"github.com/sealerio/sealer/common"
->>>>>>> 7f76157e
 	"github.com/sealerio/sealer/pkg/clustercert"
 	"github.com/sealerio/sealer/pkg/runtime"
 	"github.com/sealerio/sealer/utils/yaml"
 	"github.com/sirupsen/logrus"
 	"golang.org/x/sync/errgroup"
-<<<<<<< HEAD
-=======
-)
-
-const (
-	V1991 = "v1.19.1"
-	V1992 = "v1.19.2"
-	V1150 = "v1.15.0"
-	V1200 = "v1.20.0"
-	V1230 = "v1.23.0"
-)
-
-const (
-	RemoteAddEtcHosts           = "cat /etc/hosts |grep '%s' || echo '%s' >> /etc/hosts"
-	RemoteUpdateEtcHosts        = `sed "s/%s/%s/g" < /etc/hosts > hosts && cp -f hosts /etc/hosts`
-	RemoteCopyKubeConfig        = `rm -rf .kube/config && mkdir -p /root/.kube && cp /etc/kubernetes/admin.conf /root/.kube/config`
-	RemoteNonRootCopyKubeConfig = `rm -rf ${HOME}/.kube/config && mkdir -p ${HOME}/.kube && cp /etc/kubernetes/admin.conf ${HOME}/.kube/config && chown $(id -u):$(id -g) ${HOME}/.kube/config`
-	RemoteReplaceKubeConfig     = `grep -qF "apiserver.cluster.local" %s  && sed -i 's/apiserver.cluster.local/%s/' %s && sed -i 's/apiserver.cluster.local/%s/' %s`
-	RemoteJoinMasterConfig      = `echo "%s" > %s/etc/kubeadm.yml`
-	InitMaster115Lower          = `kubeadm init --config=%s/etc/kubeadm.yml --experimental-upload-certs`
-	JoinMaster115Lower          = "kubeadm join %s:6443 --token %s --discovery-token-ca-cert-hash %s --experimental-control-plane --certificate-key %s"
-	JoinNode115Lower            = "kubeadm join %s:6443 --token %s --discovery-token-ca-cert-hash %s"
-	InitMaser115Upper           = `kubeadm init --config=%s/etc/kubeadm.yml --upload-certs`
-	JoinMaster115Upper          = "kubeadm join --config=%s/etc/kubeadm.yml"
-	JoinNode115Upper            = "kubeadm join --config=%s/etc/kubeadm.yml"
-	RemoveKubeConfig            = "rm -rf /usr/bin/kube* && rm -rf ~/.kube/"
-	RemoteCleanMasterOrNode     = `if which kubeadm;then kubeadm reset -f %s;fi && \
-modprobe -r ipip  && lsmod && \
-rm -rf /etc/kubernetes/ && \
-rm -rf /etc/systemd/system/kubelet.service.d && rm -rf /etc/systemd/system/kubelet.service && \
-rm -rf /usr/bin/kubeadm && rm -rf /usr/bin/kubelet-pre-start.sh && \
-rm -rf /usr/bin/kubelet && rm -rf /usr/bin/crictl && \
-rm -rf /etc/cni && rm -rf /opt/cni && \
-rm -rf /var/lib/etcd && rm -rf /var/etcd 
-`
-	RemoteRemoveAPIServerEtcHost = "sed -i \"/%s/d\" /etc/hosts"
-	RemoteRemoveRegistryCerts    = "rm -rf " + DockerCertDir + "/%s*"
-	RemoveLvscareStaticPod       = "rm -rf  /etc/kubernetes/manifests/kube-sealyun-lvscare*"
-	CreateLvscareStaticPod       = "mkdir -p /etc/kubernetes/manifests && echo '%s' > /etc/kubernetes/manifests/kube-sealyun-lvscare.yaml"
-	KubeDeleteNode               = "kubectl delete node %s"
-	// TODO check kubernetes certs
-	RemoteCheckCerts = "kubeadm alpha certs check-expiration"
-)
-
-const (
-	AdminConf      = "admin.conf"
-	ControllerConf = "controller-manager.conf"
-	SchedulerConf  = "scheduler.conf"
-	KubeletConf    = "kubelet.conf"
-
-	// kube file
-	KUBECONTROLLERCONFIGFILE = "/etc/kubernetes/controller-manager.conf"
-	KUBESCHEDULERCONFIGFILE  = "/etc/kubernetes/scheduler.conf"
-
-	// CriSocket
-	DefaultDockerCRISocket     = "/var/run/dockershim.sock"
-	DefaultContainerdCRISocket = "/run/containerd/containerd.sock"
-	DefaultSystemdCgroupDriver = "systemd"
-	DefaultCgroupDriver        = "cgroupfs"
-
-	// kubeadm api version
-	KubeadmV1beta1 = "kubeadm.k8s.io/v1beta1"
-	KubeadmV1beta2 = "kubeadm.k8s.io/v1beta2"
-	KubeadmV1beta3 = "kubeadm.k8s.io/v1beta3"
-)
-
-const (
-	Version     = "Version"
-	EtcdServers = "etcd-servers"
->>>>>>> 7f76157e
 )
 
 func (k *Runtime) sendKubeConfigFile(hosts []net.IP, kubeFile string) error {
