// Copyright © 2022 Alibaba Group Holding Ltd.
//
// Licensed under the Apache License, Version 2.0 (the "License");
// you may not use this file except in compliance with the License.
// You may obtain a copy of the License at
//
//     http://www.apache.org/licenses/LICENSE-2.0
//
// Unless required by applicable law or agreed to in writing, software
// distributed under the License is distributed on an "AS IS" BASIS,
// WITHOUT WARRANTIES OR CONDITIONS OF ANY KIND, either express or implied.
// See the License for the specific language governing permissions and
// limitations under the License.

package kubernetes

import (
	"fmt"
	"net"

	"k8s.io/kubernetes/cmd/kubeadm/app/apis/kubeadm/v1beta2"

	"github.com/sealerio/sealer/pkg/runtime/kubernetes/kubeadm"

	"github.com/sirupsen/logrus"

	"github.com/sealerio/sealer/pkg/runtime"
	"github.com/sealerio/sealer/utils/shellcommand"
	"github.com/sealerio/sealer/utils/yaml"
)

func (k *Runtime) joinMasters(newMasters []net.IP, master0 net.IP, kubeadmConfig kubeadm.KubeadmConfig, token v1beta2.BootstrapTokenDiscovery, certKey string) error {
	if len(newMasters) == 0 {
		return nil
	}

	logrus.Infof("%s will be added as master", newMasters)

	if err := k.initKube(newMasters); err != nil {
		return err
	}

	if err := k.copyStaticFiles(newMasters); err != nil {
		return err
	}

	if err := k.sendKubeConfigFilesToMaster(newMasters, kubeadmConfig.KubernetesVersion, AdminConf, ControllerConf, SchedulerConf); err != nil {
		return err
	}

	// TODO only needs send ca?
	if err := k.sendClusterCert(newMasters); err != nil {
		return err
	}

	joinCmd, err := k.Command(kubeadmConfig.KubernetesVersion, master0.String(), JoinMaster, token, certKey)
	if err != nil {
		return fmt.Errorf("failed to get join master command, kubernetes version is %s", kubeadmConfig.KubernetesVersion)
	}
	//set master0 as APIServerEndpoint when join master
	vs := net.JoinHostPort(master0.String(), "6443")
	for _, m := range newMasters {
		logrus.Infof("Start to join %s as master", m)

		hostname, err := k.infra.GetHostName(m)
		if err != nil {
			return err
		}

		kubeadmConfig.JoinConfiguration.Discovery.BootstrapToken = &token
		kubeadmConfig.JoinConfiguration.Discovery.BootstrapToken.APIServerEndpoint = vs
		kubeadmConfig.JoinConfiguration.ControlPlane.LocalAPIEndpoint.AdvertiseAddress = m.String()
		kubeadmConfig.JoinConfiguration.ControlPlane.LocalAPIEndpoint.BindPort = int32(6443)
		kubeadmConfig.JoinConfiguration.ControlPlane.CertificateKey = certKey
		str, err := yaml.MarshalWithDelimiter(kubeadmConfig.JoinConfiguration, kubeadmConfig.KubeletConfiguration)
		if err != nil {
			return err
		}
		cmd := fmt.Sprintf("mkdir -p /etc/kubernetes && echo \"%s\" > %s", str, KubeadmFileYml)
		if err = k.infra.CmdAsync(m, cmd); err != nil {
			return fmt.Errorf("failed to set join kubeadm config on host(%s) with cmd(%s): %v", m, cmd, err)
		}

<<<<<<< HEAD
		if err = k.infra.CmdAsync(m, shellcommand.CommandSetHostAlias(k.getAPIServerDomain(), master0.String())); err != nil {
			return fmt.Errorf("failed to config cluster hosts file cmd: %v", err)
=======
		if err = k.infra.CmdAsync(m, shellcommand.CommandSetHostAlias(k.getAPIServerDomain(), master0.String(), shellcommand.DefaultSealerHostAliasForApiserver)); err != nil {
			return fmt.Errorf("failed to set hosts alias on(%s): %v", m, err)
>>>>>>> bae3392d
		}

		certCMD := runtime.RemoteCertCmd(kubeadmConfig.GetCertSANS(), m, hostname, kubeadmConfig.GetSvcCIDR(), "")
		if err = k.infra.CmdAsync(m, certCMD); err != nil {
			return fmt.Errorf("failed to exec command(%s) on master(%s): %v", certCMD, m, err)
		}

		if err = k.infra.CmdAsync(m, joinCmd); err != nil {
			return fmt.Errorf("failed to exec command(%s) on master(%s): %v", joinCmd, m, err)
		}

		if err = k.infra.CmdAsync(m, shellcommand.CommandSetHostAlias(k.getAPIServerDomain(), m.String())); err != nil {
			return fmt.Errorf("failed to config cluster hosts file cmd: %v", err)
		}

		if err = k.infra.CmdAsync(m, "rm -rf .kube/config && mkdir -p /root/.kube && cp /etc/kubernetes/admin.conf /root/.kube/config"); err != nil {
			return err
		}

		logrus.Infof("Succeeded in joining %s as master", m)
	}
	return nil
}<|MERGE_RESOLUTION|>--- conflicted
+++ resolved
@@ -81,13 +81,8 @@
 			return fmt.Errorf("failed to set join kubeadm config on host(%s) with cmd(%s): %v", m, cmd, err)
 		}
 
-<<<<<<< HEAD
 		if err = k.infra.CmdAsync(m, shellcommand.CommandSetHostAlias(k.getAPIServerDomain(), master0.String())); err != nil {
 			return fmt.Errorf("failed to config cluster hosts file cmd: %v", err)
-=======
-		if err = k.infra.CmdAsync(m, shellcommand.CommandSetHostAlias(k.getAPIServerDomain(), master0.String(), shellcommand.DefaultSealerHostAliasForApiserver)); err != nil {
-			return fmt.Errorf("failed to set hosts alias on(%s): %v", m, err)
->>>>>>> bae3392d
 		}
 
 		certCMD := runtime.RemoteCertCmd(kubeadmConfig.GetCertSANS(), m, hostname, kubeadmConfig.GetSvcCIDR(), "")
