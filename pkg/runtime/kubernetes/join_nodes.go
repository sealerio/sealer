// Copyright © 2022 Alibaba Group Holding Ltd.
//
// Licensed under the Apache License, Version 2.0 (the "License");
// you may not use this file except in compliance with the License.
// You may obtain a copy of the License at
//
//     http://www.apache.org/licenses/LICENSE-2.0
//
// Unless required by applicable law or agreed to in writing, software
// distributed under the License is distributed on an "AS IS" BASIS,
// WITHOUT WARRANTIES OR CONDITIONS OF ANY KIND, either express or implied.
// See the License for the specific language governing permissions and
// limitations under the License.

package kubernetes

import (
	"context"
	"fmt"
	"github.com/sealerio/sealer/pkg/runtime/kubernetes/kubeadm_config"
	"github.com/sealerio/sealer/pkg/runtime/kubernetes/kubeadm_config/v1beta2"
	"github.com/sealerio/sealer/utils/shellcommand"
	"net"
	"path"
	"strings"

	"github.com/sealerio/sealer/pkg/ipvs"
	utilsnet "github.com/sealerio/sealer/utils/net"
	"github.com/sealerio/sealer/utils/yaml"
	"github.com/sirupsen/logrus"
	"golang.org/x/sync/errgroup"
)

<<<<<<< HEAD
func (k *Runtime) joinNodes(newNodes, masters []net.IP, kubeadmConfig kubeadm_config.KubeadmConfig, token v1beta2.BootstrapTokenDiscovery) error {
	if len(newNodes) == 0 {
=======
func (k *Runtime) joinNodeConfig(nodeIP net.IP) ([]byte, error) {
	// TODO get join config from config file
	k.setAPIServerEndpoint(fmt.Sprintf("%s:6443", k.getVIP()))
	cGroupDriver, err := k.getCgroupDriverFromShell(nodeIP)
	if err != nil {
		return nil, err
	}
	k.setCgroupDriver(cGroupDriver)
	// bugfix: keep the same CRISocket with InitConfiguration
	k.JoinConfiguration.NodeRegistration.CRISocket = k.InitConfiguration.NodeRegistration.CRISocket
	return yaml.MarshalWithDelimiter(k.JoinConfiguration, k.KubeletConfiguration)
}

func (k *Runtime) joinNodes(nodes []net.IP) error {
	if len(nodes) == 0 {
>>>>>>> 7f76157e
		return nil
	}

	if err := k.initKube(newNodes); err != nil {
		return err
	}

	var rs []string
	for _, m := range masters {
		rs = append(rs, fmt.Sprintf("--rs %s", net.JoinHostPort(m.String(), "6443")))
	}
	vs := net.JoinHostPort(k.getAPIServerVIP().String(), "6443")
	ipvsCmd := fmt.Sprintf("seautil ipvs --vs %s %s --health-path /healthz --health-schem https --run-once", vs, strings.Join(rs, " "))

	kubeadmConfig.JoinConfiguration.Discovery.BootstrapToken = &token
	kubeadmConfig.JoinConfiguration.Discovery.BootstrapToken.APIServerEndpoint = vs
	kubeadmConfig.JoinConfiguration.ControlPlane = nil
	joinConfig, err := yaml.MarshalWithDelimiter(kubeadmConfig.JoinConfiguration, kubeadmConfig.KubeletConfiguration)
	if err != nil {
		return err
	}
	writeJoinConfigCmd := fmt.Sprintf("echo \"%s\" > %s", joinConfig, KubeadmFileYml)

	y := ipvs.LvsStaticPodYaml(k.getAPIServerVIP(), masters, k.Config.LvsImage)
	lvscareStaticCmd := fmt.Sprintf(CreateLvscareStaticPod, StaticPodDir, y, path.Join(StaticPodDir, LvscarePodFileName))

	joinNodeCmd, err := k.Command(kubeadmConfig.KubernetesVersion, masters[0].String(), JoinNode, token, "")
	if err != nil {
		return err
	}

	eg, _ := errgroup.WithContext(context.Background())

	for _, n := range newNodes {
		node := n
		eg.Go(func() error {
			logrus.Infof("Start to join %s as worker", node)

			err := k.checkMultiNetworkAddVIPRoute(node)
			if err != nil {
				return fmt.Errorf("failed to check multi network: %v", err)
			}

			if err := k.infra.CmdAsync(node, ipvsCmd); err != nil {
				return fmt.Errorf("failed to join node %s: %v", node, err)
			}

			if err := k.infra.CmdAsync(node, writeJoinConfigCmd); err != nil {
				return fmt.Errorf("failed to set join kubeadm config on host(%s) with cmd(%s): %v", node, writeJoinConfigCmd, err)
			}

			if err := k.infra.CmdAsync(node, shellcommand.CommandSetHostAlias(k.getAPIServerDomain(), k.getAPIServerVIP().String())); err != nil {
				return fmt.Errorf("failed to config cluster hosts file cmd: %v", err)
			}

			if err := k.infra.CmdAsync(node, lvscareStaticCmd); err != nil {
				return fmt.Errorf("failed to join node %s: %v", node, err)
			}

			if err := k.infra.CmdAsync(node, joinNodeCmd); err != nil {
				return fmt.Errorf("failed to join node %s: %v", node, err)
			}

			logrus.Infof("Succeeded in joining %s as worker", node)
			return nil
		})
	}
	return eg.Wait()
}

func (k *Runtime) checkMultiNetworkAddVIPRoute(node net.IP) error {
	result, err := k.infra.CmdToString(node, fmt.Sprintf(RemoteCheckRoute, node), "")
	if err != nil {
		return err
	}
	if result == utilsnet.RouteOK {
		return nil
	}
	_, err = k.infra.Cmd(node, fmt.Sprintf(RemoteAddRoute, k.getAPIServerVIP(), node))

	return err
}<|MERGE_RESOLUTION|>--- conflicted
+++ resolved
@@ -31,29 +31,12 @@
 	"golang.org/x/sync/errgroup"
 )
 
-<<<<<<< HEAD
 func (k *Runtime) joinNodes(newNodes, masters []net.IP, kubeadmConfig kubeadm_config.KubeadmConfig, token v1beta2.BootstrapTokenDiscovery) error {
 	if len(newNodes) == 0 {
-=======
-func (k *Runtime) joinNodeConfig(nodeIP net.IP) ([]byte, error) {
-	// TODO get join config from config file
-	k.setAPIServerEndpoint(fmt.Sprintf("%s:6443", k.getVIP()))
-	cGroupDriver, err := k.getCgroupDriverFromShell(nodeIP)
-	if err != nil {
-		return nil, err
-	}
-	k.setCgroupDriver(cGroupDriver)
-	// bugfix: keep the same CRISocket with InitConfiguration
-	k.JoinConfiguration.NodeRegistration.CRISocket = k.InitConfiguration.NodeRegistration.CRISocket
-	return yaml.MarshalWithDelimiter(k.JoinConfiguration, k.KubeletConfiguration)
-}
-
-func (k *Runtime) joinNodes(nodes []net.IP) error {
-	if len(nodes) == 0 {
->>>>>>> 7f76157e
 		return nil
 	}
 
+	//TODO: bugfix: keep the same CRISocket with InitConfiguration
 	if err := k.initKube(newNodes); err != nil {
 		return err
 	}
