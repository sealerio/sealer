// Copyright © 2021 Alibaba Group Holding Ltd.
//
// Licensed under the Apache License, Version 2.0 (the "License");
// you may not use this file except in compliance with the License.
// You may obtain a copy of the License at
//
//     http://www.apache.org/licenses/LICENSE-2.0
//
// Unless required by applicable law or agreed to in writing, software
// distributed under the License is distributed on an "AS IS" BASIS,
// WITHOUT WARRANTIES OR CONDITIONS OF ANY KIND, either express or implied.
// See the License for the specific language governing permissions and
// limitations under the License.

package env

import (
	"encoding/base64"
	"fmt"
	"os"
	"path/filepath"
	"strings"
	"text/template"

	v2 "github.com/sealerio/sealer/types/api/v2"
)

const templateSuffix = ".tmpl"

type Interface interface {
	PreProcessor
	// WrapperShell :If host already set env like DATADISK=/data
	// This function add env to the shell, like:
	// Input shell: cat /etc/hosts
	// Output shell: DATADISK=/data cat /etc/hosts
	// So that you can get env values in you shell script
	WrapperShell(host, shell string) string
	// RenderAll :render env to all the files in dir
	RenderAll(host, dir string) error
}

type processor struct {
	*v2.Cluster
}

func NewEnvProcessor(cluster *v2.Cluster) Interface {
	return &processor{cluster}
}

func (p *processor) WrapperShell(host, shell string) string {
	var env string
	hostEnv := p.getHostEnv(host)
	hostEnv[v2.EnvHostIP] = host
	for k, v := range hostEnv {
		switch value := v.(type) {
		case []string:
			env = fmt.Sprintf("%s%s=(%s) ", env, k, strings.Join(value, " "))
		case string:
			env = fmt.Sprintf("%s%s=%s ", env, k, value)
		}
	}
	if env == "" {
		return shell
	}
	return fmt.Sprintf("%s && %s", env, shell)
}

func (p *processor) RenderAll(host, dir string) error {
	return filepath.Walk(dir, func(path string, info os.FileInfo, errIn error) error {
		if errIn != nil {
			return errIn
		}
		if info.IsDir() || !strings.HasSuffix(info.Name(), templateSuffix) {
			return nil
		}
		writer, err := os.OpenFile(strings.TrimSuffix(path, templateSuffix), os.O_CREATE|os.O_RDWR, os.ModePerm)
		if err != nil {
			return fmt.Errorf("failed to open file [%s] when render env: %v", path, err)
		}
		defer func() {
			_ = writer.Close()
		}()
<<<<<<< HEAD
		t, err := template.New(info.Name()).ParseFiles(path)
=======
		t, err := template.New(info.Name()).Funcs(template.FuncMap{
			"b64enc": base64encode,
			"b64dec": base64decode,
		}).ParseFiles(path)
>>>>>>> 43fbbfd3
		if err != nil {
			return fmt.Errorf("failed to create template: %s %v", path, err)
		}
		env := p.getHostEnv(host)
		if err := t.Execute(writer, env); err != nil {
			return fmt.Errorf("failed to render env %v into template: %s %v", env, path, err)
		}
		return nil
	})
}

func base64encode(v string) string {
	return base64.StdEncoding.EncodeToString([]byte(v))
}

func base64decode(v string) string {
	data, err := base64.StdEncoding.DecodeString(v)
	if err != nil {
		return err.Error()
	}
	return string(data)
}

func mergeList(hostEnv, globalEnv map[string]interface{}) map[string]interface{} {
	if len(hostEnv) == 0 {
		return globalEnv
	}
	for globalEnvKey, globalEnvValue := range globalEnv {
		if _, ok := hostEnv[globalEnvKey]; ok {
			continue
		}
		hostEnv[globalEnvKey] = globalEnvValue
	}
	return hostEnv
}

// Merge the host ENV and global env, the host env will overwrite cluster.Spec.Env
func (p *processor) getHostEnv(hostIP string) (env map[string]interface{}) {
	hostEnv, globalEnv := map[string]interface{}{}, ConvertEnv(p.Spec.Env)

	for _, host := range p.Spec.Hosts {
		for _, ip := range host.IPS {
			if ip == hostIP {
				hostEnv = ConvertEnv(host.Env)
			}
		}
	}
	return mergeList(hostEnv, globalEnv)
}

// ConvertEnv []string to map[string]interface{}, example [IP=127.0.0.1,IP=192.160.0.2,Key=value] will convert to {IP:[127.0.0.1,192.168.0.2],key:value}
func ConvertEnv(envList []string) (env map[string]interface{}) {
	temp := make(map[string][]string)
	env = make(map[string]interface{})

	for _, e := range envList {
		var kv []string
		if kv = strings.SplitN(e, "=", 2); len(kv) != 2 {
			continue
		}
		temp[kv[0]] = append(temp[kv[0]], strings.Split(kv[1], ";")...)
	}

	for k, v := range temp {
		if len(v) > 1 {
			env[k] = v
			continue
		}
		if len(v) == 1 {
			env[k] = v[0]
		}
	}

	return
}<|MERGE_RESOLUTION|>--- conflicted
+++ resolved
@@ -80,14 +80,10 @@
 		defer func() {
 			_ = writer.Close()
 		}()
-<<<<<<< HEAD
-		t, err := template.New(info.Name()).ParseFiles(path)
-=======
 		t, err := template.New(info.Name()).Funcs(template.FuncMap{
 			"b64enc": base64encode,
 			"b64dec": base64decode,
 		}).ParseFiles(path)
->>>>>>> 43fbbfd3
 		if err != nil {
 			return fmt.Errorf("failed to create template: %s %v", path, err)
 		}
