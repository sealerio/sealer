// Copyright © 2022 Alibaba Group Holding Ltd.
//
// Licensed under the Apache License, Version 2.0 (the "License");
// you may not use this file except in compliance with the License.
// You may obtain a copy of the License at
//
//     http://www.apache.org/licenses/LICENSE-2.0
//
// Unless required by applicable law or agreed to in writing, software
// distributed under the License is distributed on an "AS IS" BASIS,
// WITHOUT WARRANTIES OR CONDITIONS OF ANY KIND, either express or implied.
// See the License for the specific language governing permissions and
// limitations under the License.

package clusterruntime

import (
	"bufio"
	"bytes"
	"fmt"
	"io"
	"net"
	"os"
	"path/filepath"
	"sort"
	"strings"

	"github.com/sirupsen/logrus"
	metav1 "k8s.io/apimachinery/pkg/apis/meta/v1"
	"k8s.io/apimachinery/pkg/runtime"
	k8syaml "k8s.io/apimachinery/pkg/util/yaml"

	"github.com/sealerio/sealer/common"
	"github.com/sealerio/sealer/pkg/infradriver"
	v1 "github.com/sealerio/sealer/types/api/v1"
	netUtils "github.com/sealerio/sealer/utils/net"
	"github.com/sealerio/sealer/utils/yaml"
)

const (
	ShellHook HookType = "SHELL"
)

const (
	//PreInstallCluster on master0
	PreInstallCluster Phase = "pre-install"
	//PostInstallCluster on master0
	PostInstallCluster Phase = "post-install"
	//PreUnInstallCluster on master0
	PreUnInstallCluster Phase = "pre-uninstall"
	//PostUnInstallCluster on master0
	PostUnInstallCluster Phase = "post-uninstall"
	//PreScaleUpCluster on master0: will run before scaleup cluster
	PreScaleUpCluster Phase = "pre-scaleup"
	//PostScaleUpCluster on master0: will run after scaleup cluster
	PostScaleUpCluster Phase = "post-scaleup"
<<<<<<< HEAD
	//UpgradeHost on master0: will run for upgrading cluster
=======
	//UpgradeCluster on master0
>>>>>>> de915482
	UpgradeCluster Phase = "upgrade"
	//RollbackCluster on master0
	RollbackCluster Phase = "rollback"

	//PreInitHost on role: will run before init cluster host
	PreInitHost Phase = "pre-init-host"
	//PostInitHost on role: will run after init cluster host
	PostInitHost Phase = "post-init-host"
	//PreCleanHost on role: will run before clean cluster host
	PreCleanHost Phase = "pre-clean-host"
	//PostCleanHost on role: will run after clean cluster host
	PostCleanHost Phase = "post-clean-host"
	//UpgradeHost on role: will run before upgrade cluster
	UpgradeHost Phase = "upgrade-host"
)

type HookType string

type Scope string

type Phase string

const (
	ExtraOptionSkipWhenWorkspaceNotExists = "SkipWhenWorkspaceNotExists"
)

type HookFunc func(data string, onHosts []net.IP, driver infradriver.InfraDriver, extraOpts map[string]bool) error

var hookFactories = make(map[HookType]HookFunc)

// HookConfig tell us how to configure hooks for cluster
type HookConfig struct {
	// Name defines hook names, will run hooks in alphabetical order.
	Name string `json:"name,omitempty"`
	//Type defines different hook type, currently only have "SHELL","HOSTNAME".
	Type HookType `json:"type,omitempty"`
	// Data real hooks data will be applied at install process.
	Data string `json:"data,omitempty"`
	// Phase defines when to run hooks.
	Phase Phase `json:"Phase,omitempty"`
	// Scope defines which roles of node will be applied with hook Data
	Scope Scope `json:"scope,omitempty"`
}

type HookConfigList []HookConfig

func (r HookConfigList) Len() int           { return len(r) }
func (r HookConfigList) Swap(i, j int)      { r[i], r[j] = r[j], r[i] }
func (r HookConfigList) Less(i, j int) bool { return r[i].Name < r[j].Name }

// runHostHook run host scope hook by Phase and only execute hook on the given host list.
func (i *Installer) runHostHook(phase Phase, hosts []net.IP) error {
	hookConfigList, ok := i.hooks[phase]
	if !ok {
		logrus.Debugf("no hooks found at phase: %s", phase)
		return nil
	}

	extraOpts := map[string]bool{}
	if phase == PostCleanHost || phase == PreCleanHost {
		extraOpts[ExtraOptionSkipWhenWorkspaceNotExists] = true
	}

	// sorted by hookConfig name in alphabetical order
	sort.Sort(hookConfigList)
	for _, hookConfig := range hookConfigList {
		var targetHosts []net.IP
		expectedHosts := i.getHostIPListByScope(hookConfig.Scope)
		// Make sure each host got from Scope is in the given host ip list.
		for _, expected := range expectedHosts {
			if netUtils.IsInIPList(expected, hosts) {
				targetHosts = append(targetHosts, expected)
			}
		}

		if len(targetHosts) == 0 {
			logrus.Debugf("no expected host found from hook %s", hookConfig.Name)
			continue
		}

		logrus.Infof("start to run hook(%s) on host(%s)", hookConfig.Name, targetHosts)
		if err := hookFactories[hookConfig.Type](hookConfig.Data, targetHosts, i.infraDriver, extraOpts); err != nil {
			return fmt.Errorf("failed to run hook: %s", hookConfig.Name)
		}
	}

	return nil
}

// runClusterHook run cluster scope hook by Phase that means will only execute hook on master0.
func (i *Installer) runClusterHook(master0 net.IP, phase Phase) error {
	hookConfigList, ok := i.hooks[phase]
	if !ok {
		logrus.Debugf("no hooks found at phase: %s", phase)
		return nil
	}
	// sorted by hookConfig name in alphabetical order
	sort.Sort(hookConfigList)

	extraOpts := map[string]bool{}
	if phase == PreUnInstallCluster || phase == PostUnInstallCluster {
		extraOpts[ExtraOptionSkipWhenWorkspaceNotExists] = true
	}

	for _, hookConfig := range hookConfigList {
		logrus.Infof("start to run hook(%s) on host(%s)", hookConfig.Name, master0)
		if err := hookFactories[hookConfig.Type](hookConfig.Data, []net.IP{master0}, i.infraDriver, extraOpts); err != nil {
			return fmt.Errorf("failed to run hook: %s", hookConfig.Name)
		}
	}

	return nil
}

// getHostIPListByScope get ip list for scope, support use '|' to specify multiple scopes, they are ORed
func (i *Installer) getHostIPListByScope(scope Scope) []net.IP {
	var ret []net.IP
	scopes := strings.Split(string(scope), "|")
	for _, s := range scopes {
		hosts := i.infraDriver.GetHostIPListByRole(strings.TrimSpace(s))

		// remove duplicates
		for _, h := range hosts {
			if !netUtils.IsInIPList(h, ret) {
				ret = append(ret, h)
			}
		}
	}

	return ret
}

func NewShellHook() HookFunc {
	return func(cmd string, hosts []net.IP, driver infradriver.InfraDriver, extraOpts map[string]bool) error {
		rootfs := driver.GetClusterRootfsPath()
		for _, ip := range hosts {
			logrus.Infof("start to run hook on host %s", ip.String())
			wrappedCmd := fmt.Sprintf(common.CdAndExecCmd, rootfs, cmd)
			if extraOpts[ExtraOptionSkipWhenWorkspaceNotExists] {
				wrappedCmd = fmt.Sprintf(common.CdIfExistAndExecCmd, rootfs, rootfs, cmd)
			}

			err := driver.CmdAsync(ip, driver.GetHostEnv(ip), wrappedCmd)
			if err != nil {
				return fmt.Errorf("failed to run shell hook(%s) on host(%s): %v", wrappedCmd, ip.String(), err)
			}
		}

		return nil
	}
}

// Register different hook type with its HookFunc to hookFactories
func Register(name HookType, factory HookFunc) {
	if factory == nil {
		panic("Must not provide nil hookFactory")
	}
	_, registered := hookFactories[name]
	if registered {
		panic(fmt.Sprintf("hookFactory named %s already registered", name))
	}

	hookFactories[name] = factory
}

func transferPluginsToHooks(plugins []v1.Plugin) (map[Phase]HookConfigList, error) {
	hooks := make(map[Phase]HookConfigList)

	for _, pluginConfig := range plugins {
		pluginConfig.Spec.Data = strings.TrimSuffix(pluginConfig.Spec.Data, "\n")
		hookType := HookType(pluginConfig.Spec.Type)

		_, ok := hookFactories[hookType]
		if !ok {
			return nil, fmt.Errorf("hook type: %s is not registered", hookType)
		}

		//split pluginConfig.Spec.Action with "|" to support combined actions
		phaseList := strings.Split(pluginConfig.Spec.Action, "|")
		for _, phase := range phaseList {
			if phase == "" {
				continue
			}
			hookConfig := HookConfig{
				Name:  pluginConfig.Name,
				Data:  pluginConfig.Spec.Data,
				Type:  hookType,
				Phase: Phase(phase),
				Scope: Scope(pluginConfig.Spec.Scope),
			}

			if _, ok = hooks[hookConfig.Phase]; !ok {
				// add new Phase
				hooks[hookConfig.Phase] = []HookConfig{hookConfig}
			} else {
				hooks[hookConfig.Phase] = append(hooks[hookConfig.Phase], hookConfig)
			}
		}
	}
	return hooks, nil
}

// LoadPluginsFromFile load plugin config files from $rootfs/plugins dir.
func LoadPluginsFromFile(pluginPath string) ([]v1.Plugin, error) {
	_, err := os.Stat(pluginPath)
	if os.IsNotExist(err) {
		return nil, nil
	}

	files, err := os.ReadDir(pluginPath)
	if err != nil {
		return nil, fmt.Errorf("failed to ReadDir plugin dir %s: %v", pluginPath, err)
	}

	var plugins []v1.Plugin
	for _, f := range files {
		if !yaml.Matcher(f.Name()) {
			continue
		}
		pluginFile := filepath.Join(pluginPath, f.Name())
		pluginList, err := decodePluginFile(pluginFile)
		if err != nil {
			return nil, fmt.Errorf("failed to decode plugin file %s: %v", pluginFile, err)
		}
		plugins = append(plugins, pluginList...)
	}

	return plugins, nil
}

func decodePluginFile(pluginFile string) ([]v1.Plugin, error) {
	var plugins []v1.Plugin
	data, err := os.ReadFile(filepath.Clean(pluginFile))
	if err != nil {
		return nil, err
	}

	decoder := k8syaml.NewYAMLToJSONDecoder(bufio.NewReaderSize(bytes.NewReader(data), 4096))
	for {
		ext := runtime.RawExtension{}
		if err := decoder.Decode(&ext); err != nil {
			if err == io.EOF {
				return plugins, nil
			}
			return nil, err
		}

		ext.Raw = bytes.TrimSpace(ext.Raw)
		if len(ext.Raw) == 0 || bytes.Equal(ext.Raw, []byte("null")) {
			continue
		}
		metaType := metav1.TypeMeta{}
		if err := k8syaml.Unmarshal(ext.Raw, &metaType); err != nil {
			return nil, fmt.Errorf("failed to decode TypeMeta: %v", err)
		}

		var plu v1.Plugin
		if err := k8syaml.Unmarshal(ext.Raw, &plu); err != nil {
			return nil, fmt.Errorf("failed to decode %s[%s]: %v", metaType.Kind, metaType.APIVersion, err)
		}

		plu.Spec.Data = strings.TrimSuffix(plu.Spec.Data, "\n")
		plugins = append(plugins, plu)
	}
}

func init() {
	Register(ShellHook, NewShellHook())
}<|MERGE_RESOLUTION|>--- conflicted
+++ resolved
@@ -54,11 +54,7 @@
 	PreScaleUpCluster Phase = "pre-scaleup"
 	//PostScaleUpCluster on master0: will run after scaleup cluster
 	PostScaleUpCluster Phase = "post-scaleup"
-<<<<<<< HEAD
 	//UpgradeHost on master0: will run for upgrading cluster
-=======
-	//UpgradeCluster on master0
->>>>>>> de915482
 	UpgradeCluster Phase = "upgrade"
 	//RollbackCluster on master0
 	RollbackCluster Phase = "rollback"
