--- conflicted
+++ resolved
@@ -74,7 +74,7 @@
 		return err
 	}
 
-	return i.save()
+	return i.save(common.GetDefaultApplicationFile())
 }
 
 func (i AppInstaller) Launch(master0 net.IP, launchCmds []string) error {
@@ -104,11 +104,7 @@
 		}
 	}
 
-<<<<<<< HEAD
-	return nil
-=======
 	return i.save(common.GetDefaultApplicationFile())
->>>>>>> 145eb4c9
 }
 
 // todo save image info to disk or api server, we need new interface to do this.
@@ -132,20 +128,7 @@
 		}
 	}()
 
-<<<<<<< HEAD
-		b = bytes.TrimSpace(b)
-		if len(b) != 0 {
-			if err := json.Unmarshal(b, &extensionList); err != nil {
-				return fmt.Errorf("failed to load default application file %s: %v", applicationFile, err)
-			}
-		}
-	}
-
-	extensionList = append(extensionList, i.extension)
-	content, err := json.MarshalIndent(extensionList, "", "  ")
-=======
-	content, err := json.Marshal(i.extension)
->>>>>>> 145eb4c9
+	content, err := json.MarshalIndent(i.extension, "", "  ")
 	if err != nil {
 		return fmt.Errorf("failed to marshal image extension: %v", err)
 	}
