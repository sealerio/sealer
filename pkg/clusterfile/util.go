--- conflicted
+++ resolved
@@ -72,53 +72,7 @@
 	return GetClusterFromFile(fmt.Sprintf("%s/.sealer/%s/Clusterfile", userHome, name))
 }
 
-<<<<<<< HEAD
-func SaveToDisk(cluster robj.Object, clusterName string) error {
-=======
-func GetClusterFromDataCompatV1(data []byte) (*v2.Cluster, error) {
-	var cluster *v2.Cluster
-	metaType := k8sV1.TypeMeta{}
-	err := yaml.Unmarshal(data, &metaType)
-	if err != nil {
-		return nil, err
-	}
-	if metaType.Kind != common.Cluster {
-		return nil, fmt.Errorf("not found type cluster from: \n%s", data)
-	}
-	if metaType.APIVersion == typeV1 {
-		cluster = &v2.Cluster{}
-		clusterV1 := &v1.Cluster{}
-		if err := yaml.Unmarshal(data, &clusterV1); err != nil {
-			return nil, err
-		}
-		var hosts []v2.Host
-		if len(clusterV1.Spec.Masters.IPList) != 0 {
-			hosts = append(hosts, v2.Host{IPS: clusterV1.Spec.Masters.IPList, Roles: []string{common.MASTER}})
-		}
-		if len(clusterV1.Spec.Nodes.IPList) != 0 {
-			hosts = append(hosts, v2.Host{IPS: clusterV1.Spec.Nodes.IPList, Roles: []string{common.NODE}})
-		}
-		cluster.APIVersion = typeV2
-		cluster.Spec.SSH = clusterV1.Spec.SSH
-		cluster.Spec.Env = clusterV1.Spec.Env
-		cluster.Spec.Hosts = hosts
-		cluster.Spec.Image = clusterV1.Spec.Image
-		cluster.Name = clusterV1.Name
-		cluster.Kind = clusterV1.Kind
-	} else {
-		c, err := runtime.DecodeCRDFromString(string(data), common.Cluster)
-		if err != nil {
-			return nil, err
-		} else if c == nil {
-			return nil, fmt.Errorf("not found type cluster from: \n%s", data)
-		}
-		cluster = c.(*v2.Cluster)
-	}
-	return cluster, nil
-}
-
 func SaveToDisk(cluster k8sRuntime.Object, clusterName string) error {
->>>>>>> a58ccc55
 	fileName := common.GetClusterWorkClusterfile(clusterName)
 	err := os.MkdirAll(filepath.Dir(fileName), os.ModePerm)
 	if err != nil {
