--- conflicted
+++ resolved
@@ -17,21 +17,15 @@
 import (
 	"bytes"
 	"fmt"
-<<<<<<< HEAD
-=======
 	"os"
->>>>>>> 7b1bb6b0
 	"path/filepath"
 
-	"os"
-
 	"github.com/sealerio/sealer/common"
+	"github.com/sealerio/sealer/pkg/runtime/kubernetes/kubeadm"
+	v1 "github.com/sealerio/sealer/types/api/v1"
+	v2 "github.com/sealerio/sealer/types/api/v2"
 	utilsos "github.com/sealerio/sealer/utils/os"
 	"sigs.k8s.io/yaml"
-
-	"github.com/sealerio/sealer/pkg/runtime/kubernetes/kubeadmconfig"
-	v1 "github.com/sealerio/sealer/types/api/v1"
-	v2 "github.com/sealerio/sealer/types/api/v2"
 )
 
 type Interface interface {
@@ -39,14 +33,14 @@
 	SetCluster(v2.Cluster)
 	GetConfigs() []v1.Config
 	GetPlugins() []v1.Plugin
-	GetKubeadmConfig() *kubeadmconfig.KubeadmConfig
+	GetKubeadmConfig() *kubeadm.KubeadmConfig
 	SaveAll() error
 }
 
 type ClusterFile struct {
 	cluster       *v2.Cluster
 	configs       []v1.Config
-	kubeadmConfig kubeadmconfig.KubeadmConfig
+	kubeadmConfig kubeadm.KubeadmConfig
 	plugins       []v1.Plugin
 }
 
@@ -66,7 +60,7 @@
 	return c.plugins
 }
 
-func (c *ClusterFile) GetKubeadmConfig() *kubeadmconfig.KubeadmConfig {
+func (c *ClusterFile) GetKubeadmConfig() *kubeadm.KubeadmConfig {
 	return &c.kubeadmConfig
 }
 
@@ -98,7 +92,6 @@
 		}
 	}
 
-<<<<<<< HEAD
 	if len(c.plugins) != 0 {
 		for _, p := range c.plugins {
 			plugin, err = yaml.Marshal(p)
@@ -108,9 +101,6 @@
 			clusterfileBytes = append(clusterfileBytes, plugin)
 		}
 	}
-=======
-	clusterFileData, err := os.ReadFile(filepath.Clean(path))
->>>>>>> 7b1bb6b0
 
 	if len(c.kubeadmConfig.InitConfiguration.TypeMeta.Kind) != 0 {
 		initConfiguration, err := yaml.Marshal(c.kubeadmConfig.InitConfiguration)
