--- conflicted
+++ resolved
@@ -15,43 +15,16 @@
 package clusterfile
 
 import (
-<<<<<<< HEAD
-	"errors"
-	"github.com/sealerio/sealer/pkg/runtime/kubernetes/kubeadm_config"
-	"os"
-	"path/filepath"
-	"sync"
-
-=======
 	"bytes"
 	"fmt"
 	"io/ioutil"
 	"path/filepath"
 
-	"github.com/sealerio/sealer/pkg/runtime/kubernetes/kubeadm"
->>>>>>> 7f76157e
+	"github.com/sealerio/sealer/pkg/runtime/kubernetes/kubeadm_config"
 	v1 "github.com/sealerio/sealer/types/api/v1"
 	v2 "github.com/sealerio/sealer/types/api/v2"
 )
 
-<<<<<<< HEAD
-var ErrTypeNotFound = errors.New("no corresponding type structure was found")
-
-type ClusterFile struct {
-	path       string
-	Cluster    v2.Cluster
-	Configs    []v1.Config
-	KubeConfig *kubeadm_config.KubeadmConfig
-	Plugins    []v1.Plugin
-}
-
-var (
-	clusterFile = &ClusterFile{}
-	once        sync.Once
-)
-
-=======
->>>>>>> 7f76157e
 type Interface interface {
 	GetCluster() v2.Cluster
 	GetConfigs() []v1.Config
@@ -62,7 +35,7 @@
 type ClusterFile struct {
 	cluster       v2.Cluster
 	configs       []v1.Config
-	kubeadmConfig kubeadm.KubeadmConfig
+	kubeadmConfig kubeadm_config.KubeadmConfig
 	plugins       []v1.Plugin
 }
 
@@ -78,24 +51,7 @@
 	return c.plugins
 }
 
-<<<<<<< HEAD
 func (c *ClusterFile) GetKubeadmConfig() *kubeadm_config.KubeadmConfig {
-	return c.KubeConfig
-}
-
-func NewClusterFile(path string) (i Interface, err error) {
-	if !filepath.IsAbs(path) {
-		pa, err := os.Getwd()
-		if err != nil {
-			return nil, err
-		}
-		path = filepath.Join(pa, path)
-	}
-
-	if path == "" {
-		return clusterFile, nil
-=======
-func (c *ClusterFile) GetKubeadmConfig() *kubeadm.KubeadmConfig {
 	return &c.kubeadmConfig
 }
 
@@ -104,7 +60,6 @@
 
 	if err != nil {
 		return nil, err
->>>>>>> 7f76157e
 	}
 
 	clusterFile := new(ClusterFile)
