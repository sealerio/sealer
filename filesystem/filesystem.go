// Copyright © 2021 Alibaba Group Holding Ltd.
//
// Licensed under the Apache License, Version 2.0 (the "License");
// you may not use this file except in compliance with the License.
// You may obtain a copy of the License at
//
//     http://www.apache.org/licenses/LICENSE-2.0
//
// Unless required by applicable law or agreed to in writing, software
// distributed under the License is distributed on an "AS IS" BASIS,
// WITHOUT WARRANTIES OR CONDITIONS OF ANY KIND, either express or implied.
// See the License for the specific language governing permissions and
// limitations under the License.

package filesystem

import (
	"fmt"
	"os"
	"path/filepath"
	"sync"

	"github.com/alibaba/sealer/utils"

	"github.com/pkg/errors"

	"github.com/alibaba/sealer/logger"

	"github.com/alibaba/sealer/common"
	"github.com/alibaba/sealer/image"
	imageUtils "github.com/alibaba/sealer/image/utils"

	v1 "github.com/alibaba/sealer/types/api/v1"
	"github.com/alibaba/sealer/utils/mount"
	"github.com/alibaba/sealer/utils/ssh"
)

const (
	RemoteChmod = "cd %s  && chmod +x scripts/* && cd scripts && sh init.sh"
)

type Interface interface {
	MountRootfs(cluster *v1.Cluster, hosts []string) error
	UnMountRootfs(cluster *v1.Cluster) error
	MountImage(cluster *v1.Cluster) error
	UnMountImage(cluster *v1.Cluster) error
	Clean(cluster *v1.Cluster) error
}

type FileSystem struct {
}

func IsDir(path string) bool {
	s, err := os.Stat(path)
	if err != nil {
		return false
	}
	return s.IsDir()
}

<<<<<<< HEAD
func (c *FileSystem) Clean(cluster *v1.Cluster) error {
	return utils.CleanFiles(common.DefaultClusterBaseDir(cluster.Name))
}

=======
>>>>>>> 05dcf914
func (c *FileSystem) umountImage(cluster *v1.Cluster) error {
	mountdir := common.DefaultMountCloudImageDir(cluster.Name)
	if utils.IsFileExist(mountdir) {
		logger.Debug("unmount cluster dir %s", mountdir)
		if err := mount.NewMountDriver().Unmount(mountdir); err != nil {
			logger.Warn("failed to unmount %s, err: %v", mountdir, err)
		}
	}
	utils.CleanDir(mountdir)
	return nil
}

func (c *FileSystem) mountImage(cluster *v1.Cluster) error {
	mountdir := common.DefaultMountCloudImageDir(cluster.Name)
	if IsDir(mountdir) {
		logger.Info("image already mounted")
		return nil
	}
	//get layers
	Image, err := imageUtils.GetImage(cluster.Spec.Image)
	if err != nil {
		return err
	}
	logger.Info("image name is %s", Image.Name)
	layers, err := image.GetImageLayerDirs(Image)
	if err != nil {
		return fmt.Errorf("get layers failed: %v", err)
	}
	driver := mount.NewMountDriver()
	upperDir := filepath.Join(mountdir, "upper")
	if err = os.MkdirAll(upperDir, 0744); err != nil {
		return fmt.Errorf("create upperdir failed, %s", err)
	}
	if err = driver.Mount(mountdir, upperDir, layers...); err != nil {
		return fmt.Errorf("mount files failed %v", err)
	}
	return nil
}

func (c *FileSystem) MountImage(cluster *v1.Cluster) error {
	err := c.mountImage(cluster)
	if err != nil {
		return err
	}
	return nil
}

func (c *FileSystem) UnMountImage(cluster *v1.Cluster) error {
	err := c.umountImage(cluster)
	if err != nil {
		return err
	}
	return nil
}

func (c *FileSystem) MountRootfs(cluster *v1.Cluster, hosts []string) error {
	clusterRootfsDir := common.DefaultTheClusterRootfsDir(cluster.Name)
	//scp roofs to all Masters and Nodes,then do init.sh
	if err := mountRootfs(hosts, clusterRootfsDir, cluster); err != nil {
		return fmt.Errorf("mount rootfs failed %v", err)
	}
	return nil
}

func (c *FileSystem) UnMountRootfs(cluster *v1.Cluster) error {
	//do clean.sh,then remove all Masters and Nodes roofs
	IPList := append(cluster.Spec.Masters.IPList, cluster.Spec.Nodes.IPList...)
	if err := unmountRootfs(IPList, cluster); err != nil {
		return err
	}
	return nil
}

func mountRootfs(ipList []string, target string, cluster *v1.Cluster) error {
	SSH := ssh.NewSSHByCluster(cluster)
	if err := ssh.WaitSSHReady(SSH, ipList...); err != nil {
		return errors.Wrap(err, "check for node ssh service time out")
	}
	var wg sync.WaitGroup
	var flag bool
	var mutex sync.Mutex
	src := common.DefaultMountCloudImageDir(cluster.Name)
	// TODO scp sdk has change file mod bug
	initCmd := fmt.Sprintf(RemoteChmod, target)
	for _, ip := range ipList {
		wg.Add(1)
		go func(ip string) {
			defer wg.Done()
			err := SSH.Copy(ip, src, target)
			if err != nil {
				logger.Error("copy rootfs failed %v", err)
				mutex.Lock()
				flag = true
				mutex.Unlock()
			}
			err = SSH.CmdAsync(ip, initCmd)
			if err != nil {
				logger.Error("exec init.sh failed %v", err)
				mutex.Lock()
				flag = true
				mutex.Unlock()
			}
		}(ip)
	}
	wg.Wait()
	if flag {
		return fmt.Errorf("mountRootfs failed")
	}
	return nil
}

func unmountRootfs(ipList []string, cluster *v1.Cluster) error {
	SSH := ssh.NewSSHByCluster(cluster)
	var wg sync.WaitGroup
	var flag bool
	var mutex sync.Mutex
	clusterRootfsDir := common.DefaultTheClusterRootfsDir(cluster.Name)
	execClean := fmt.Sprintf("/bin/sh -c "+common.DefaultClusterClearFile, cluster.Name)
	rmRootfs := fmt.Sprintf("rm -rf %s", clusterRootfsDir)
	for _, ip := range ipList {
		wg.Add(1)
		go func(IP string) {
			defer wg.Done()
			if err := SSH.CmdAsync(IP, execClean, rmRootfs); err != nil {
				logger.Error("%s:exec %s failed, %s", IP, execClean, err)
				mutex.Lock()
				flag = true
				mutex.Unlock()
				return
			}
		}(ip)
	}
	wg.Wait()
	if flag {
		return fmt.Errorf("unmountRootfs failed")
	}
	return nil
}

func NewFilesystem() Interface {
	return &FileSystem{}
}<|MERGE_RESOLUTION|>--- conflicted
+++ resolved
@@ -58,13 +58,10 @@
 	return s.IsDir()
 }
 
-<<<<<<< HEAD
 func (c *FileSystem) Clean(cluster *v1.Cluster) error {
 	return utils.CleanFiles(common.DefaultClusterBaseDir(cluster.Name))
 }
 
-=======
->>>>>>> 05dcf914
 func (c *FileSystem) umountImage(cluster *v1.Cluster) error {
 	mountdir := common.DefaultMountCloudImageDir(cluster.Name)
 	if utils.IsFileExist(mountdir) {
