--- conflicted
+++ resolved
@@ -69,11 +69,7 @@
 }
 
 func (s *SSH) getCPUInfo(host net.IP, pattern string) (info string, err error) {
-<<<<<<< HEAD
-	_, sftpClient, err := s.sftpConnect(host)
-=======
 	sftpClient, err := s.sftpConnect(host)
->>>>>>> dc7c336d
 	if err != nil {
 		return "", fmt.Errorf("failed to new sftp client: %v", err)
 	}
