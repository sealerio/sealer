--- conflicted
+++ resolved
@@ -140,15 +140,9 @@
 
 var sshClientMap = map[string]Client{}
 
-<<<<<<< HEAD
-func (s *SSH) sftpConnect(host net.IP) (*ssh.Client, *sftp.Client, error) {
-	if ret, ok := sshClientMap[host.String()]; ok {
-		return ret.SSHClient, ret.SftpClient, nil
-=======
 func (s *SSH) sftpConnect(host net.IP) (*sftp.Client, error) {
 	if ret, ok := sshClientMap[host.String()]; ok {
 		return ret.SftpClient, nil
->>>>>>> dc7c336d
 	}
 
 	var (
@@ -174,11 +168,7 @@
 		SftpClient: sftpClient,
 	}
 
-<<<<<<< HEAD
-	return sshClient, sftpClient, err
-=======
 	return sftpClient, err
->>>>>>> dc7c336d
 }
 
 func (s *SSH) NewSudoSftpClient(conn *ssh.Client, opts ...sftp.ClientOption) (*sftp.Client, error) {
