--- conflicted
+++ resolved
@@ -1,19 +1,12 @@
 package progress
 
 import (
-<<<<<<< HEAD
-=======
 	"sync"
 
->>>>>>> 0946c160
 	"github.com/alibaba/sealer/utils"
 	"github.com/pkg/errors"
 	"github.com/vbauerster/mpb/v6"
 	"github.com/vbauerster/mpb/v6/decor"
-<<<<<<< HEAD
-	"sync"
-=======
->>>>>>> 0946c160
 )
 
 const (
@@ -111,10 +104,7 @@
 		bar = addProgressBar(decor.CountersKibiByte("%.2f/%.2f"), def)
 		job = processJob{
 			function: func(cxt Context) error {
-				if err := task.Action(cxt); err != nil {
-					return errors.Wrap(err, def.FailMsg)
-				}
-				return nil
+				return task.Action(cxt)
 			},
 		}
 	case successMsgTask:
@@ -224,24 +214,15 @@
 	return newBar
 }
 
-<<<<<<< HEAD
-func (flow *progressFlow) appendErrorMessageBar(preBars []*mpb.Bar, task, job string) {
-	//if preBars == nil {
-	//	preBars = []*mpb.Bar{nil}
-	//}
-	//preBars = append(preBars, flow.addMessageBar(preBars[len(preBars)-1], task, job))
-	flow.addMessageBar(nil, task, job).SetCurrent(int64Max)
-=======
 func (flow *Flow) appendErrorMessageBar(preBars []*mpb.Bar, task, job string) {
 	if preBars == nil {
 		preBars = []*mpb.Bar{nil}
 	}
 	preBars = append(preBars, flow.addMessageBar(preBars[len(preBars)-1], task, job))
->>>>>>> 0946c160
 	for _, b := range preBars {
 		if b != nil {
-			//b.SetCurrent(int64Max)
-			b.Abort(true)
+			// all the previous complete messages are fake news
+			b.SetCurrent(int64Max)
 		}
 	}
 }
@@ -256,13 +237,8 @@
 		))
 }
 
-<<<<<<< HEAD
-func (flow *progressFlow) tailBar(barId string) *mpb.Bar {
-	bars := flow.allBars[barId]
-=======
 func (flow *Flow) tailBar(barID string) *mpb.Bar {
 	bars := flow.allBars[barID]
->>>>>>> 0946c160
 	if len(bars) > 0 {
 		return bars[len(bars)-1]
 	}
