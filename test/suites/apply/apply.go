package apply

import (
	"path/filepath"

	"github.com/onsi/gomega"

	"github.com/alibaba/sealer/logger"
	"github.com/alibaba/sealer/test/testhelper"
	v1 "github.com/alibaba/sealer/types/api/v1"
	"github.com/alibaba/sealer/utils"
)

func getFixtures() string {
	pwd := testhelper.GetPwd()
	return filepath.Join(pwd, "suites", "apply", "fixtures")
}

func GetTestClusterFilePath() string {
	fixtures := getFixtures()
	return filepath.Join(fixtures, "cluster_file_for_test.yaml")
<<<<<<< HEAD
}

func DeleteCluster(clusterFile string) {
	cmd := "sudo env PATH=$PATH sealer delete -f " + clusterFile
	testhelper.RunCmdAndCheckResult(cmd, 0)
}

=======
}

func DeleteCluster(clusterFile string) {
	cmd := "sudo env PATH=$PATH sealer delete -f " + clusterFile
	testhelper.RunCmdAndCheckResult(cmd, 0)
}

>>>>>>> 78f902a0
func LoadClusterFileData(clusterFile string) *v1.Cluster {
	cluster := &v1.Cluster{}
	if err := utils.UnmarshalYamlFile(clusterFile, cluster); err != nil {
		logger.Error("failed to unmarshal yamlFile to get clusterFile data")
		return nil
	}
	return cluster
}

func WriteClusterFileToDisk(cluster *v1.Cluster, clusterFilePath string) error {
	if err := utils.MarshalYamlToFile(clusterFilePath, cluster); err != nil {
		logger.Error("failed to write cluster file to disk")
		return err
	}
	return nil
}

func GetClusterNodes() int {
	client, err := testhelper.NewClientSet()
	gomega.Expect(err).NotTo(gomega.HaveOccurred())
	nodes, err := testhelper.ListNodes(client)
	gomega.Expect(err).NotTo(gomega.HaveOccurred())
	return len(nodes.Items)
}

func CheckClusterPods() int {
	client, err := testhelper.NewClientSet()
	gomega.Expect(err).NotTo(gomega.HaveOccurred())
	pods, err := testhelper.ListNodes(client)
	gomega.Expect(err).NotTo(gomega.HaveOccurred())
	return len(pods.Items)
<<<<<<< HEAD
}

func SealerApplyCmd(clusterFile string) string {
	return fmt.Sprintf("sudo env PATH=$PATH sealer apply -f %s", clusterFile)
=======
>>>>>>> 78f902a0
}<|MERGE_RESOLUTION|>--- conflicted
+++ resolved
@@ -19,7 +19,6 @@
 func GetTestClusterFilePath() string {
 	fixtures := getFixtures()
 	return filepath.Join(fixtures, "cluster_file_for_test.yaml")
-<<<<<<< HEAD
 }
 
 func DeleteCluster(clusterFile string) {
@@ -27,15 +26,7 @@
 	testhelper.RunCmdAndCheckResult(cmd, 0)
 }
 
-=======
-}
 
-func DeleteCluster(clusterFile string) {
-	cmd := "sudo env PATH=$PATH sealer delete -f " + clusterFile
-	testhelper.RunCmdAndCheckResult(cmd, 0)
-}
-
->>>>>>> 78f902a0
 func LoadClusterFileData(clusterFile string) *v1.Cluster {
 	cluster := &v1.Cluster{}
 	if err := utils.UnmarshalYamlFile(clusterFile, cluster); err != nil {
@@ -67,11 +58,8 @@
 	pods, err := testhelper.ListNodes(client)
 	gomega.Expect(err).NotTo(gomega.HaveOccurred())
 	return len(pods.Items)
-<<<<<<< HEAD
 }
 
 func SealerApplyCmd(clusterFile string) string {
 	return fmt.Sprintf("sudo env PATH=$PATH sealer apply -f %s", clusterFile)
-=======
->>>>>>> 78f902a0
 }