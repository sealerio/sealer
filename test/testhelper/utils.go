--- conflicted
+++ resolved
@@ -2,12 +2,9 @@
 
 import (
 	"fmt"
-<<<<<<< HEAD
-=======
 	"io/ioutil"
 	"os"
 
->>>>>>> 78f902a0
 	"github.com/onsi/gomega"
 	"io/ioutil"
 	"k8s.io/client-go/util/homedir"
@@ -36,8 +33,8 @@
 func RemoveTempFile(file string) {
 	err := os.Remove(file)
 	gomega.Expect(err).NotTo(gomega.HaveOccurred())
-<<<<<<< HEAD
 }
+
 
 func GetUserHomeDir() string {
 	if home := homedir.HomeDir(); home != "" {
@@ -51,6 +48,4 @@
 		return fmt.Sprintf("%s/.sealer/%s/Clusterfile", home, clusterName)
 	}
 	return ""
-=======
->>>>>>> 78f902a0
-}+}
