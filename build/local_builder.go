// Copyright © 2021 Alibaba Group Holding Ltd.
//
// Licensed under the Apache License, Version 2.0 (the "License");
// you may not use this file except in compliance with the License.
// You may obtain a copy of the License at
//
//     http://www.apache.org/licenses/LICENSE-2.0
//
// Unless required by applicable law or agreed to in writing, software
// distributed under the License is distributed on an "AS IS" BASIS,
// WITHOUT WARRANTIES OR CONDITIONS OF ANY KIND, either express or implied.
// See the License for the specific language governing permissions and
// limitations under the License.

package build

import (
	"fmt"
	"io/ioutil"
	"path"

	"github.com/alibaba/sealer/image/store"

	"path/filepath"
	"strings"

	"github.com/alibaba/sealer/command"
	"github.com/alibaba/sealer/common"
	"github.com/alibaba/sealer/image"
	"github.com/alibaba/sealer/image/reference"
	imageUtils "github.com/alibaba/sealer/image/utils"
	"github.com/alibaba/sealer/logger"
	"github.com/alibaba/sealer/parser"
	v1 "github.com/alibaba/sealer/types/api/v1"
	"github.com/alibaba/sealer/utils"
	"github.com/alibaba/sealer/utils/mount"
)

type Config struct {
	BuildType string
}

// LocalBuilder: local builder using local provider to build a cluster image
type LocalBuilder struct {
	Config       *Config
	Image        *v1.Image
	Cluster      *v1.Cluster
	ImageNamed   reference.Named
	ImageID      string
	Context      string
	KubeFileName string
	LayerStore   store.LayerStore
}

func (l *LocalBuilder) Build(name string, context string, kubefileName string) error {
	err := l.initBuilder(name, context, kubefileName)
	if err != nil {
		return err
	}

	pipLine, err := l.GetBuildPipeLine()
	if err != nil {
		return err
	}

	for _, f := range pipLine {
		if err = f(); err != nil {
			return err
		}
	}
	return nil
}

func (l *LocalBuilder) initBuilder(name string, context string, kubefileName string) error {
	named, err := reference.ParseToNamed(name)
	if err != nil {
		return err
	}

	l.ImageNamed = named
	l.Context = context
	l.KubeFileName = kubefileName
	return nil
}

func (l *LocalBuilder) GetBuildPipeLine() ([]func() error, error) {
	var buildPipeline []func() error
	if err := l.InitImageSpec(); err != nil {
		return nil, err
	}

	buildPipeline = append(buildPipeline,
		l.PullBaseImageNotExist,
		l.ExecBuild,
		l.UpdateImageMetadata)
	return buildPipeline, nil
}

// init default Image metadata
func (l *LocalBuilder) InitImageSpec() error {
	kubeFile, err := utils.ReadAll(l.KubeFileName)
	if err != nil {
		return fmt.Errorf("failed to load kubefile: %v", err)
	}
	l.Image = parser.NewParse().Parse(kubeFile)
	if l.Image == nil {
		return fmt.Errorf("failed to parse kubefile, image is nil")
	}

	layer0 := l.Image.Spec.Layers[0]
	if layer0.Type != common.FROMCOMMAND {
		return fmt.Errorf("first line of kubefile must start with FROM")
	}

	l.Image.Spec.ID = utils.GenUniqueID(32)
	logger.Info("init image spec success! image id is %s", l.Image.Spec.ID)
	return nil
}

func (l *LocalBuilder) PullBaseImageNotExist() (err error) {
	if l.Image.Spec.Layers[0].Value == common.ImageScratch {
		return nil
	}
	if err = image.NewImageService().PullIfNotExist(l.Image.Spec.Layers[0].Value); err != nil {
		return fmt.Errorf("failed to pull base image: %v", err)
	}
	logger.Info("pull base image %s success", l.Image.Spec.Layers[0].Value)
	return nil
}

func (l *LocalBuilder) ExecBuild() error {
	baseLayers, err := getBaseLayersFromImage(*l.Image)
	if err != nil {
		return err
	}
	for i := 1; i < len(l.Image.Spec.Layers); i++ {
		layer := &l.Image.Spec.Layers[i]
		logger.Info("run build layer: %s %s", layer.Type, layer.Value)
		if layer.Type == common.COPYCOMMAND {
			err = l.execCopyLayer(layer)
			if err != nil {
				return err
			}
		} else {
			// exec other build cmd,need to mount
			err = l.execOtherLayer(layer, baseLayers)
			if err != nil {
				return err
			}
		}

		if layer.ID == "" {
			continue
		}

		ls := image.NewLayerService()
		baseLayers = append(baseLayers, ls.LayerStorage().LayerDataDir(layer.ID))
	}
	logger.Info("exec all build instructs success !")
	return nil
}

// run COPY command, because user can overwrite some file like Cluster file, or build a base image
func (l *LocalBuilder) execCopyLayer(layer *v1.Layer) error {
	//count layer hash;create layer dir ;update image layer hash
	tempDir, err := utils.MkTmpdir()
	if err != nil {
		return fmt.Errorf("failed to create %s:%v", tempDir, err)
	}
	defer utils.CleanDir(tempDir)

	err = l.execLayer(layer, tempDir)
	if err != nil {
		return fmt.Errorf("failed to exec layer %v:%v", layer, err)
	}
	if err = l.calculateLayerHashAndPlaceIt(layer, tempDir); err != nil {
		return err
	}
	return nil
}

func (l *LocalBuilder) squashBaseImageLayerIntoCurrentImage() (err error) {
	if len(l.Image.Spec.Layers) == 0 || l.Image.Spec.Layers[0].Type != common.FROMCOMMAND {
		return nil
	}

	value := l.Image.Spec.Layers[0].Value
	l.Image.Spec.Layers = l.Image.Spec.Layers[1:]
	if value == common.ImageScratch {
		return nil
	}

	img, err := image.NewImageMetadataService().GetImage(value)
	if err != nil {
		return err
	}

	l.Image.Spec.Layers = append(img.Spec.Layers, l.Image.Spec.Layers...)
	return nil
}

func (l *LocalBuilder) execOtherLayer(layer *v1.Layer, lowLayers []string) error {
	tempTarget, err := utils.MkTmpdir()
	if err != nil {
		return fmt.Errorf("failed to create %s:%v", tempTarget, err)
	}
	tempUpper, err := utils.MkTmpdir()
	if err != nil {
		return fmt.Errorf("failed to create %s:%v", tempUpper, err)
	}
	defer utils.CleanDirs(tempTarget, tempUpper)

	if err = l.mountAndExecLayer(layer, tempTarget, tempUpper, lowLayers...); err != nil {
		return err
	}
	if err = l.calculateLayerHashAndPlaceIt(layer, tempUpper); err != nil {
		return err
	}
	return nil
}

func (l *LocalBuilder) mountAndExecLayer(layer *v1.Layer, tempTarget, tempUpper string, lowLayers ...string) error {
	driver := mount.NewMountDriver()
	err := driver.Mount(tempTarget, tempUpper, lowLayers...)
	if err != nil {
		return fmt.Errorf("failed to mount target %s:%v", tempTarget, err)
	}
	defer func() {
		if err = driver.Unmount(tempTarget); err != nil {
			logger.Warn(fmt.Errorf("failed to umount %s:%v", tempTarget, err))
		}
	}()

	err = l.execLayer(layer, tempTarget)
	if err != nil {
		return fmt.Errorf("failed to exec layer %v:%v", layer, err)
	}
	return nil
}

func (l *LocalBuilder) execLayer(layer *v1.Layer, tempTarget string) error {
	// exec layer cmd;
	if layer.Type == common.COPYCOMMAND {
		src := filepath.Join(l.Context, strings.Fields(layer.Value)[0])
		dest := ""
		if utils.IsDir(src) {
			// src is dir
			dest = filepath.Join(tempTarget, strings.Fields(layer.Value)[1])
		} else {
			// src is file
<<<<<<< HEAD
			dist = filepath.Join(tempTarget, strings.Fields(layer.Value)[1], path.Base(strings.Fields(layer.Value)[0]))
=======
			dest = filepath.Join(tempTarget, strings.Fields(layer.Value)[1], strings.Fields(layer.Value)[0])
>>>>>>> 351e5380
		}
		return utils.RecursionCopy(src, dest)
	}
	if layer.Type == common.RUNCOMMAND || layer.Type == common.CMDCOMMAND {
		cmd := fmt.Sprintf(common.CdAndExecCmd, tempTarget, layer.Value)
		_, err := command.NewSimpleCommand(cmd).Exec()
		return err
	}
	return nil
}

func (l *LocalBuilder) calculateLayerHashAndPlaceIt(layer *v1.Layer, tempTarget string) error {
	layerHash, err := l.LayerStore.RegisterLayerForBuilder(tempTarget)
	if err != nil {
		return fmt.Errorf("failed to register layer, err: %s", err)
	}

	layer.ID = layerHash
	return nil
}

func (l *LocalBuilder) UpdateImageMetadata() error {
	l.setClusterFileToImage()
	if err := l.squashBaseImageLayerIntoCurrentImage(); err != nil {
		return err
	}
	filename := fmt.Sprintf("%s/%s%s", common.DefaultImageDBRootDir, l.Image.Spec.ID, common.YamlSuffix)
	// write image info to its metadata
	if err := utils.MarshalYamlToFile(filename, l.Image); err != nil {
		return fmt.Errorf("failed to write image yaml:%v", err)
	}

	logger.Info("write image yaml file to %s success !", filename)
	if err := imageUtils.SetImageMetadata(imageUtils.ImageMetadata{
		Name: l.ImageNamed.Raw(),
		ID:   l.Image.Spec.ID,
	}); err != nil {
		return fmt.Errorf("failed to set image metadata :%v", err)
	}
	logger.Info("update image %s to image metadata success !", l.ImageNamed.Raw())

	return nil
}

// setClusterFileToImage: set cluster file whatever build type is
func (l *LocalBuilder) setClusterFileToImage() {
	var clusterFileData string
	if utils.IsFileExist(common.RawClusterfile) {
		bytes, err := utils.ReadAll(common.RawClusterfile)
		if err != nil {
			logger.Warn("failed to set cluster file to image metadata,%s not exist", common.RawClusterfile)
		}
		clusterFileData = string(bytes)
	} else {
		clusterFileData = GetRawClusterFile(l.Image)
	}

	l.addImageAnnotations(common.ImageAnnotationForClusterfile, clusterFileData)
}

// GetClusterFile from user build context or from base image
func GetRawClusterFile(im *v1.Image) string {
	if im.Spec.Layers[0].Value == common.ImageScratch {
		data, err := ioutil.ReadFile(filepath.Join("etc", common.DefaultClusterFileName))
		if err != nil {
			return ""
		}
		return string(data)
	}
	// find cluster file from context
	if clusterFile := getClusterFileFromContext(im); clusterFile != nil {
		logger.Info("get cluster file from context success!")
		return string(clusterFile)
	}
	// find cluster file from base image
	clusterFile := image.GetClusterFileFromImage(im.Spec.Layers[0].Value)
	if clusterFile != "" {
		logger.Info("get cluster file from base image success!")
		return clusterFile
	}
	return ""
}

func getClusterFileFromContext(image *v1.Image) []byte {
	for i := range image.Spec.Layers {
		layer := image.Spec.Layers[i]
		if layer.Type == common.COPYCOMMAND && strings.Fields(layer.Value)[0] == common.DefaultClusterFileName {
			if clusterFile, _ := utils.ReadAll(strings.Fields(layer.Value)[0]); clusterFile != nil {
				return clusterFile
			}
		}
	}
	return nil
}

// GetClusterFile from user build context or from base image
func (l *LocalBuilder) addImageAnnotations(key, value string) {
	if l.Image.Annotations == nil {
		l.Image.Annotations = make(map[string]string)
	}
	l.Image.Annotations[key] = value
}

func NewLocalBuilder(config *Config) (Interface, error) {
	layerStore, err := store.NewDefaultLayerStore()
	if err != nil {
		return nil, err
	}
	return &LocalBuilder{
		Config:     config,
		LayerStore: layerStore,
	}, nil
}

// used in build stage, where the image still has from layer
func getBaseLayersFromImage(image v1.Image) (res []string, err error) {
	if len(image.Spec.Layers) == 0 {
		return nil, fmt.Errorf("no layer found in image %s", image.Name)
	}
	if image.Spec.Layers[0].Value == common.ImageScratch {
		return []string{}, nil
	}

	var layers []v1.Layer
	if image.Spec.Layers[0].Type == common.FROMCOMMAND {
		baseImage, err := imageUtils.GetImage(image.Spec.Layers[0].Value)
		if err != nil {
			return []string{}, err
		}
		if len(baseImage.Spec.Layers) == 0 || baseImage.Spec.Layers[0].Type == common.FROMCOMMAND {
			return []string{}, fmt.Errorf("no layer found in local base image %s, or this base image has base image, which is not allowed", baseImage.Spec.ID)
		}
		layers = append(layers, baseImage.Spec.Layers...)
	}
	if len(layers) > 128 {
		return []string{}, fmt.Errorf("current layer is exceed 128 layers")
	}

	for _, layer := range layers {
		if layer.ID != "" {
			res = append(res, filepath.Join(common.DefaultLayerDir, layer.ID.Hex()))
		}
	}
	return res, nil
}<|MERGE_RESOLUTION|>--- conflicted
+++ resolved
@@ -248,11 +248,7 @@
 			dest = filepath.Join(tempTarget, strings.Fields(layer.Value)[1])
 		} else {
 			// src is file
-<<<<<<< HEAD
-			dist = filepath.Join(tempTarget, strings.Fields(layer.Value)[1], path.Base(strings.Fields(layer.Value)[0]))
-=======
-			dest = filepath.Join(tempTarget, strings.Fields(layer.Value)[1], strings.Fields(layer.Value)[0])
->>>>>>> 351e5380
+			dest = filepath.Join(tempTarget, strings.Fields(layer.Value)[1], path.Base(strings.Fields(layer.Value)[0]))
 		}
 		return utils.RecursionCopy(src, dest)
 	}
