// Copyright © 2021 Alibaba Group Holding Ltd.
//
// Licensed under the Apache License, Version 2.0 (the "License");
// you may not use this file except in compliance with the License.
// You may obtain a copy of the License at
//
//     http://www.apache.org/licenses/LICENSE-2.0
//
// Unless required by applicable law or agreed to in writing, software
// distributed under the License is distributed on an "AS IS" BASIS,
// WITHOUT WARRANTIES OR CONDITIONS OF ANY KIND, either express or implied.
// See the License for the specific language governing permissions and
// limitations under the License.

package build

import (
	"fmt"
	"path/filepath"

<<<<<<< HEAD
	"github.com/alibaba/sealer/image"

=======
>>>>>>> 269098b1
	"github.com/alibaba/sealer/utils/mount"

	manifest "github.com/alibaba/sealer/build/lite/manifests"

	"github.com/alibaba/sealer/build/lite/charts"
	"github.com/alibaba/sealer/build/lite/docker"
	"github.com/alibaba/sealer/common"
	"github.com/alibaba/sealer/filesystem"
	"github.com/alibaba/sealer/logger"
	v1 "github.com/alibaba/sealer/types/api/v1"
	"github.com/alibaba/sealer/utils"
)

type LiteBuilder struct {
	local *LocalBuilder
}

func (l *LiteBuilder) Build(name string, context string, kubefileName string) error {
	err := l.local.initBuilder(name, context, kubefileName)
	if err != nil {
		return err
	}

	pipLine, err := l.GetBuildPipeLine()
	if err != nil {
		return err
	}

	for _, f := range pipLine {
		if err = f(); err != nil {
			return err
		}
	}
	return nil
}

// load cluster file from disk
func (l *LiteBuilder) InitClusterFile() error {
	clusterFile := common.TmpClusterfile
	if !utils.IsFileExist(clusterFile) {
		rawClusterFile := GetRawClusterFile(l.local.Image)
		if rawClusterFile == "" {
			return fmt.Errorf("failed to get cluster file from context or base image")
		}
		err := utils.WriteFile(common.RawClusterfile, []byte(rawClusterFile))
		if err != nil {
			return err
		}
		clusterFile = common.RawClusterfile
	}
	var cluster v1.Cluster
	err := utils.UnmarshalYamlFile(clusterFile, &cluster)
	if err != nil {
		return fmt.Errorf("failed to read %s:%v", clusterFile, err)
	}
	l.local.Cluster = &cluster

	logger.Info("read cluster file %s success !", clusterFile)
	return nil
}

func (l *LiteBuilder) GetBuildPipeLine() ([]func() error, error) {
	var buildPipeline []func() error
	if err := l.local.InitImageSpec(); err != nil {
		return nil, err
	}

	buildPipeline = append(buildPipeline,
		l.PreCheck,
		l.local.PullBaseImageNotExist,
		l.InitClusterFile,
		l.MountImage,
		l.local.ExecBuild,
		l.local.UpdateImageMetadata,
		l.ReMountImage,
		l.InitDockerAndRegistry,
		l.CacheImageToRegistry,
		l.AddUpperLayerToImage,
		l.Clear,
	)
	return buildPipeline, nil
}

func (l *LiteBuilder) PreCheck() error {
	d := docker.Docker{}
	images, _ := d.ImagesList()
	if len(images) > 0 {
		logger.Warn("The image already exists on the host. Note that the existing image cannot be cached in registry")
	}
	return nil
}

func (l *LiteBuilder) ReMountImage() error {
	err := l.UnMountImage()
	if err != nil {
		return err
	}
	l.local.Cluster.Spec.Image = l.local.Config.ImageName
	return l.MountImage()
}

func (l *LiteBuilder) UnMountImage() error {
	var (
		FileSystem filesystem.Interface
		err        error
	)
	FileSystem, err = filesystem.NewFilesystem()
	if err != nil {
		logger.Warn(err)
		return err
	}
	return FileSystem.UnMountImage(l.local.Cluster)
}

func (l *LiteBuilder) MountImage() error {
	FileSystem, err := filesystem.NewFilesystem()
	if err != nil {
		return err
	}
	if err := FileSystem.MountImage(l.local.Cluster); err != nil {
		return err
	}
	return nil
}

func (l *LiteBuilder) AddUpperLayerToImage() error {
<<<<<<< HEAD
	var (
		err   error
		Image *v1.Image
	)
	m := filepath.Join(common.DefaultClusterBaseDir(l.local.Cluster.Name), "mount")
	err = mount.NewMountDriver().Unmount(m)
=======
	m := filepath.Join(common.DefaultClusterBaseDir(l.local.Cluster.Name), "mount")
	err := mount.NewMountDriver().Unmount(m)
>>>>>>> 269098b1
	if err != nil {
		return err
	}
	upper := filepath.Join(m, "upper")
	imageLayer := v1.Layer{
		Type:  "BASE",
<<<<<<< HEAD
		Value: "registry cache",
=======
		Value: "",
>>>>>>> 269098b1
	}
	err = l.local.calculateLayerDigestAndPlaceIt(&imageLayer, upper)
	if err != nil {
		return err
	}
<<<<<<< HEAD
	Image, err = image.GetImageByName(l.local.Config.ImageName)
	if err != nil {
		return err
	}
	Image.Spec.Layers = append(Image.Spec.Layers, imageLayer)
	l.local.Image = Image
=======
>>>>>>> 269098b1
	err = l.local.updateImageIDAndSaveImage()
	if err != nil {
		return err
	}
	return nil
}

func (l *LiteBuilder) Clear() error {
	return utils.CleanFiles(common.RawClusterfile, common.DefaultClusterBaseDir(l.local.Cluster.Name))
}

func (l *LiteBuilder) InitDockerAndRegistry() error {
	mount := filepath.Join(common.DefaultClusterBaseDir(l.local.Cluster.Name), "mount")
	cmd := "cd %s  && chmod +x scripts/* && cd scripts && sh docker.sh && sh init-registry.sh 5000 %s"
	r, err := utils.CmdOutput("sh", "-c", fmt.Sprintf(cmd, mount, filepath.Join(mount, "registry")))
	if err != nil {
		logger.Error(fmt.Sprintf("Init docker and registry failed: %v", err))
		return err
	}
	logger.Info(string(r))
	return nil
}

func (l *LiteBuilder) CacheImageToRegistry() error {
	var images []string
	var err error
	d := docker.Docker{}
	c := charts.Charts{}
	m := manifest.Manifests{}
	imageList := filepath.Join(common.DefaultClusterBaseDir(l.local.Cluster.Name), "mount", "manifests", "imageList")
	if utils.IsExist(imageList) {
		images, err = utils.ReadLines(imageList)
	}
	if helmImages, err := c.ListImages(l.local.Cluster.Name); err == nil {
		images = append(images, helmImages...)
	}
	if manifestImages, err := m.ListImages(l.local.Cluster.Name); err == nil {
		images = append(images, manifestImages...)
	}
	if err != nil {
		return err
	}
	d.ImagesPull(images)
	return nil
}

func NewLiteBuilder(config *Config) (Interface, error) {
	localBuilder, err := NewLocalBuilder(config)
	if err != nil {
		return nil, err
	}
	return &LiteBuilder{
		local: localBuilder.(*LocalBuilder),
	}, nil
}<|MERGE_RESOLUTION|>--- conflicted
+++ resolved
@@ -18,11 +18,7 @@
 	"fmt"
 	"path/filepath"
 
-<<<<<<< HEAD
 	"github.com/alibaba/sealer/image"
-
-=======
->>>>>>> 269098b1
 	"github.com/alibaba/sealer/utils/mount"
 
 	manifest "github.com/alibaba/sealer/build/lite/manifests"
@@ -149,42 +145,30 @@
 }
 
 func (l *LiteBuilder) AddUpperLayerToImage() error {
-<<<<<<< HEAD
 	var (
 		err   error
 		Image *v1.Image
 	)
 	m := filepath.Join(common.DefaultClusterBaseDir(l.local.Cluster.Name), "mount")
 	err = mount.NewMountDriver().Unmount(m)
-=======
-	m := filepath.Join(common.DefaultClusterBaseDir(l.local.Cluster.Name), "mount")
-	err := mount.NewMountDriver().Unmount(m)
->>>>>>> 269098b1
 	if err != nil {
 		return err
 	}
 	upper := filepath.Join(m, "upper")
 	imageLayer := v1.Layer{
 		Type:  "BASE",
-<<<<<<< HEAD
 		Value: "registry cache",
-=======
-		Value: "",
->>>>>>> 269098b1
 	}
 	err = l.local.calculateLayerDigestAndPlaceIt(&imageLayer, upper)
 	if err != nil {
 		return err
 	}
-<<<<<<< HEAD
 	Image, err = image.GetImageByName(l.local.Config.ImageName)
 	if err != nil {
 		return err
 	}
 	Image.Spec.Layers = append(Image.Spec.Layers, imageLayer)
 	l.local.Image = Image
-=======
->>>>>>> 269098b1
 	err = l.local.updateImageIDAndSaveImage()
 	if err != nil {
 		return err
