--- conflicted
+++ resolved
@@ -137,13 +137,9 @@
 	if err != nil {
 		return fmt.Errorf("failed to prepare cluster ssh client:%v", err)
 	}
-<<<<<<< HEAD
 	c.SSH = client.SSH
 	c.RemoteHostIp = client.Host
-=======
-	c.SSH = client.Ssh
-	c.RemoteHostIP = client.Host
->>>>>>> 5391dc74
+
 	return nil
 }
 
