--- conflicted
+++ resolved
@@ -45,61 +45,37 @@
 
 func (d *Default) init(cluster *v1.Cluster) error {
 	if err := d.LoadMetadata(); err != nil {
-		return fmt.Errorf("failed to load metadata %v ", err)
+		return fmt.Errorf("failed to load metadata %v", err)
 	}
 	//config kubeadm
 	if err := d.ConfigKubeadmOnMaster0(); err != nil {
-<<<<<<< HEAD
-		return fmt.Errorf("failed to config kubeadmin on master %v", err)
-=======
-		return fmt.Errorf("failed to config kubeadmin on master0 %v", err)
->>>>>>> 00f6d912
+		return err
 	}
 
 	//generate certs
 	if err := d.GenerateCert(); err != nil {
-<<<<<<< HEAD
-		return fmt.Errorf("failed to generate cert %v", err)
-=======
-		return fmt.Errorf("failed to gernerate cert %v", err)
->>>>>>> 00f6d912
+		return err
 	}
 
 	//create kubeConfig for master0
 	if err := d.CreateKubeConfig(); err != nil {
-<<<<<<< HEAD
-		return fmt.Errorf("failed to generate kube config %v", err)
-=======
-		return fmt.Errorf("failed to create kubeConfig for master0 %v", err)
->>>>>>> 00f6d912
+		return err
 	}
 
 	if err := d.CopyStaticFiles(d.Masters); err != nil {
-		return fmt.Errorf("failed to copy static files %v", err)
+		return err
 	}
 
 	if err := d.EnsureRegistry(); err != nil {
-<<<<<<< HEAD
-		return fmt.Errorf("failed to ensure registry %v", err)
+		return err
 	}
 
 	if err := d.InitMaster0(); err != nil {
-		return fmt.Errorf("failed to init master %v", err)
+		return err
 	}
 
 	if err := d.GetKubectlAndKubeconfig(); err != nil {
-		return fmt.Errorf("failed to get kubectl and kubeconfig %v", err)
-=======
-		return fmt.Errorf("failed to encsure registry %v", err)
-	}
-
-	if err := d.InitMaster0(); err != nil {
-		return fmt.Errorf("failed to init master0 %v", err)
-	}
-
-	if err := d.GetKubectlAndKubeconfig(); err != nil {
-		return fmt.Errorf("failed to get kubectl and kubeConfig %v", err)
->>>>>>> 00f6d912
+		return err
 	}
 
 	return nil
@@ -230,7 +206,7 @@
 	cmdInit := d.Command(d.Metadata.Version, InitMaster)
 
 	// TODO skip docker version error check for test
-	output, err := d.SSH.Cmd(d.Masters[0], cmdInit)
+	output, err := d.SSH.Cmd(d.Masters[0], fmt.Sprintf("%s --ignore-preflight-errors=SystemVerification", cmdInit))
 	if err != nil {
 		return fmt.Errorf("init master0 failed, error: %s. Please clean and reinstall", err.Error())
 	}
