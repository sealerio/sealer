package image

import (
	"bytes"
	"context"
	"encoding/json"
	"fmt"
<<<<<<< HEAD
	"os"
	"path/filepath"

=======
>>>>>>> f79afa30
	"github.com/alibaba/sealer/common"
	"github.com/alibaba/sealer/image/reference"
	imageutils "github.com/alibaba/sealer/image/utils"
	"github.com/alibaba/sealer/logger"
	"github.com/alibaba/sealer/registry"
	v1 "github.com/alibaba/sealer/types/api/v1"
	"github.com/alibaba/sealer/utils"
	"github.com/alibaba/sealer/utils/compress"
	"github.com/alibaba/sealer/utils/progress"
	"github.com/docker/distribution"
	"github.com/docker/distribution/manifest/schema2"
	"github.com/docker/docker/api/types"
	"github.com/opencontainers/go-digest"
	"github.com/pkg/errors"
<<<<<<< HEAD
=======
	"os"
	"path/filepath"
>>>>>>> f79afa30
)

const (
	imagePullComplete  = "Pull Completed"
	imageDownloading   = "Downloading"
	imageExtracting    = "Extracting"
	imagePushing       = "Pushing"
	imagePushCompleted = "Push Completed"
	imageCompressing   = "Compressing"
)

// DefaultImageService is the default service, which is used for image pull/push
type DefaultImageService struct {
	BaseImageManager
}

// PullIfNotExist is used to pull image if not exists locally
func (d DefaultImageService) PullIfNotExist(imageName string) error {
	named, err := reference.ParseToNamed(imageName)
	if err != nil {
		return err
	}

	_, err = imageutils.GetImage(named.Raw())
	if err == nil {
		logger.Info("image %s already exists", named.Raw())
		return nil
	}

	return d.Pull(imageName)
}

// Pull always do pull action
func (d DefaultImageService) Pull(imageName string) error {
	named, err := reference.ParseToNamed(imageName)
	if err != nil {
		return err
	}

	err = d.initRegistry(named.Domain())
	if err != nil {
		return err
	}

	image, err := d.remoteImage(named.Raw())
	if err != nil {
		return err
	}
	// TODO rely on id next
	image.Name = named.Raw()
	fmt.Printf("Start to Pull Image %s \n", named.Raw())
	return d.pull(*image)
}

// Push push local image to remote registry
func (d DefaultImageService) Push(imageName string) error {
	named, err := reference.ParseToNamed(imageName)
	if err != nil {
		return err
	}

	err = d.initRegistry(named.Domain())
	if err != nil {
		return err
	}

	image, err := imageutils.GetImage(named.Raw())
	if err != nil {
		return err
	}

	fmt.Printf("Start to Push Image %s \n", named.Raw())
	descriptors, err := d.pushLayers(named, image)
	if err != nil {
		return err
	}

	metadataBytes, err := d.pushManifestConfig(named, *image)
	if err != nil {
		return err
	}

	return d.pushManifest(metadataBytes, named, descriptors)
}

// Login login into a registry, for saving auth info in ~/.docker/config.json
func (d DefaultImageService) Login(RegistryURL, RegistryUsername, RegistryPasswd string) error {
	_, err := registry.New(context.Background(), types.AuthConfig{ServerAddress: RegistryURL, Username: RegistryUsername, Password: RegistryPasswd}, registry.Opt{Insecure: true, Debug: true})
	if err != nil {
		logger.Error("%v authentication failed", RegistryURL)
		return err
	}
	if err := utils.SetDockerConfig(RegistryURL, RegistryUsername, RegistryPasswd); err != nil {
		return err
	}
	logger.Info("%s login %s success", RegistryUsername, RegistryURL)
	return nil
}

//func (d DefaultImageService) Load(imageSrc string) error {
//	panic("implement me")
//}

//func (d DefaultImageService) Save(imageName string, imageTar string) error {
//	will be accomplished
//	img, err := localImage(imageName)
//	if err != nil {
//		return err
//	}
//
//	tarFile, err := os.OpenFile(imageTar, os.O_CREATE|os.O_TRUNC, 0766)
//	if err != nil {
//		return err
//	}
//
//	for _, layer := range img.Spec.Layers {
//		compress.Compress("", layer.Hash)
//		io.Copy(tarFile)
//	}
//	compress.Compress()
//	panic("implement me")
//}

//func (d DefaultImageService) Merge(image *v1.Image) (err error) {
//	var layers []string
//	// TODO merge baseImage layers
//	for _, l := range image.Spec.Layers {
//		if l.Type == common.COPYCOMMAND {
//			layers = append(layers, fmt.Sprintf("%s/%s", common.DefaultImageRootDir, l.Hash))
//		}
//	}
//
//	driver := mount.NewMountDriver()
//	err = driver.Mount("", "", layers...)
//	return err
//}

func (d DefaultImageService) downloadLayers(named reference.Named, manifest schema2.Manifest) (err error) {
	flow := progress.NewProgressFlow()
	errorCh := make(chan error, 2*len(manifest.Layers))
	defer func() {
		close(errorCh)
		lerr := errors.New("failed to upload layers")
		for e := range errorCh {
			err = errors.Wrap(e, lerr.Error())
			lerr = err
		}
	}()

	for _, layer := range manifest.Layers {
		hex := layer.Digest.Hex()
		shortHex := hex
		if len(shortHex) > 12 {
			shortHex = shortHex[0:12]
		}
		// check if the layer exists locally
		if _, err := os.Stat(filepath.Join(common.DefaultLayerDir, hex)); err != nil {
			if !os.IsNotExist(err) {
				logger.Error(err)
				errorCh <- err
				continue
			}
		} else {
			flow.ShowMessage(shortHex+" already exists", nil)
			continue
		}

		// get layers stream first
		blobReader, err := d.registry.DownloadLayer(context.Background(), named.Repo(), layer.Digest)
		if err != nil {
			flow.ShowMessage(shortHex+fmt.Sprintf(" failed to pull layer, err: %s", err), nil)
			errorCh <- err
			continue
		}

		flow.AddProgressTasks(progress.TaskDef{
			Task:       hex[0:12],
			Job:        imageDownloading + "&" + imageExtracting,
			Max:        layer.Size,
			SuccessMsg: shortHex + " " + imagePullComplete,
			ProgressSrc: progress.TakeOverTask{
				Cxt: progress.Context{}.WithReader(blobReader),
				Action: func(cxt progress.Context) error {
					rc := cxt.GetCurrentReaderCloser()
					if rc == nil {
						err = errors.New("failed to start uploading layer, err: no reader found")
						errorCh <- err
						return err
					}
					defer rc.Close()
					curBar := cxt.GetCurrentBar()
					if curBar == nil {
						err = errors.New("failed to start uploading layer, err: no current bar found")
						errorCh <- err
						return err
					}

					if err := compress.Uncompress(curBar.ProxyReader(rc), filepath.Join(common.DefaultLayerDir, hex)); err != nil {
						errorCh <- err
						return err
					}
					return nil
				},
			},
		})
	}

	flow.Start()
	return nil
}

func (d DefaultImageService) uploadLayers(repo string, layers []v1.Layer, blobs chan distribution.Descriptor) (err error) {
	flow := progress.NewProgressFlow()
	errCh := make(chan error, 2*len(layers))
	defer func() {
		close(errCh)
		lerr := errors.New("failed to upload layers")
		for e := range errCh {
			err = errors.Wrap(e, lerr.Error())
			lerr = err
		}
	}()

	for _, layer := range layers {
		// do not push empty layer
		if layer.Hash == "" {
			continue
		}

		shortHex := layer.Hash
		if len(shortHex) > 12 {
			shortHex = shortHex[0:12]
		}
		// check if the layer exists
		layerDig := digest.NewDigestFromEncoded(digest.SHA256, layer.Hash)
		// TODO next we need to know the err type, 404 or sth else
		blob, err := d.registry.LayerMetadata(repo, layerDig)
		if err == nil {
			blobs <- buildBlobs(layerDig, blob.Size, schema2.MediaTypeLayer)
			flow.ShowMessage(shortHex+" "+"already exist remotely", nil)
			continue
		}

		barID := utils.GenUniqueID(8)
		flow.AddProgressTasks(progress.TaskDef{
			Task: shortHex,
			Job:  imageCompressing,
			Max:  1,
			ID:   barID,
			ProgressSrc: progress.TakeOverTask{
				Cxt: progress.Context{},
				Action: func(cxt progress.Context) error {
					var file *os.File
					defer func() {
						//file compress failed, clean file
						if err != nil {
							utils.CleanFile(file)
						}
					}()

					if file, err = compress.Compress(filepath.Join(common.DefaultLayerDir, layer.Hash), "", nil); err != nil {
						errCh <- err
						return err
					}
					// pass to next progress task
					cxt.WithReader(file)
					return nil
				},
			},
		})

		flow.AddProgressTasks(progress.TaskDef{
			Task:       shortHex,
			Job:        imagePushing,
			Max:        1,
			ID:         barID,
			SuccessMsg: shortHex + " " + imagePushCompleted,
			FailMsg:    shortHex,
			ProgressSrc: progress.TakeOverTask{
				Cxt: progress.Context{},
				Action: func(cxt progress.Context) error {
					var file *os.File
					file, ok := cxt.GetCurrentReaderCloser().(*os.File)
					if !ok || file == nil {
						err := errors.New("failed to start uploading layer, err: no reader found or reader is not file")
						errCh <- err
						return err
					}
					defer utils.CleanFile(file)
					if _, err = file.Seek(0, 0); err != nil {
						errCh <- err
						return err
					}
					fi, err := file.Stat()
					if err != nil {
						errCh <- err
						return err
					}
					curBar := cxt.GetCurrentBar()
					if curBar == nil {
						err = errors.New("failed to start uploading layer, err: no current bar found")
						errCh <- err
						return err
					}
					// there is no better way, we can't know file size on registering the upload process bar
					// so we can set the total of the bar at the time only
					curBar.SetTotal(fi.Size(), false)
					prc := curBar.ProxyReader(file)
					defer prc.Close()
					if err = d.registry.UploadLayer(context.Background(), repo, layerDig, prc); err != nil {
						errCh <- err
						return err
					}
					blobs <- buildBlobs(layerDig, fi.Size(), schema2.MediaTypeLayer)
					return nil
				},
			},
		})
	}
	flow.Start()
	return
}

func (d DefaultImageService) uploadImageMetadata(repo string, image v1.Image) ([]byte, error) {
	byts, err := json.Marshal(image)
	if err != nil {
		return nil, err
	}

	dig := digest.FromBytes(byts)
	err = d.registry.UploadLayer(context.Background(), repo, dig, bytes.NewReader(byts))
	if err != nil {
		return nil, err
	}

	return byts, nil
}

func (d DefaultImageService) remoteImage(imageName string) (*v1.Image, error) {
	named, err := reference.ParseToNamed(imageName)
	if err != nil {
		return nil, err
	}
	manifest, err := d.registry.ManifestV2(context.Background(), named.Repo(), named.Tag())
	if err != nil {
		return nil, err
	}

	remoteImage, err := d.downloadImageManifestConfig(named, manifest.Config.Digest)
	if err != nil {
		return nil, err
	}

	return &remoteImage, nil
}

func (d DefaultImageService) pull(img v1.Image) error {
	named, err := reference.ParseToNamed(img.Name)
	if err != nil {
		return err
	}

	repo, tag := named.Repo(), named.Tag()
	manifest, err := d.registry.ManifestV2(context.Background(), repo, tag)
	if err != nil {
		return err
	}

	err = d.downloadLayers(named, manifest)
	if err != nil {
		return err
	}

	return d.syncImageLocal(img)
}

func (d DefaultImageService) pushLayers(named reference.Named, image *v1.Image) ([]distribution.Descriptor, error) {
	if len(image.Spec.Layers) == 0 {
		return []distribution.Descriptor{}, errors.New(fmt.Sprintf("image %s layers empty", named.Raw()))
	}

	var descriptors []distribution.Descriptor
	descriptorsCh := make(chan distribution.Descriptor, len(image.Spec.Layers))
	err := d.uploadLayers(named.Repo(), image.Spec.Layers, descriptorsCh)
	close(descriptorsCh)
	if err != nil {
		return descriptors, err
	}

	for des := range descriptorsCh {
		descriptors = append(descriptors, des)
	}

	return descriptors, nil
}

func (d DefaultImageService) pushManifestConfig(named reference.Named, image v1.Image) ([]byte, error) {
	// save image json data as manifests config
	return d.uploadImageMetadata(
		named.Repo(),
		image,
	)
}

func (d DefaultImageService) pushManifest(metadata []byte, named reference.Named, descriptors []distribution.Descriptor) error {
	bs := &blobService{descriptors: make(map[digest.Digest]distribution.Descriptor)}
	mBuilder := schema2.NewManifestBuilder(bs, schema2.MediaTypeManifest, metadata)
	for _, b := range descriptors {
		err := mBuilder.AppendReference(b)
		if err != nil {
			return err
		}
	}

	built, err := mBuilder.Build(context.Background())
	if err != nil {
		return err
	}

	return d.registry.PutManifest(context.Background(), named.Repo(), named.Tag(), built)
}<|MERGE_RESOLUTION|>--- conflicted
+++ resolved
@@ -5,12 +5,9 @@
 	"context"
 	"encoding/json"
 	"fmt"
-<<<<<<< HEAD
 	"os"
 	"path/filepath"
 
-=======
->>>>>>> f79afa30
 	"github.com/alibaba/sealer/common"
 	"github.com/alibaba/sealer/image/reference"
 	imageutils "github.com/alibaba/sealer/image/utils"
@@ -25,11 +22,6 @@
 	"github.com/docker/docker/api/types"
 	"github.com/opencontainers/go-digest"
 	"github.com/pkg/errors"
-<<<<<<< HEAD
-=======
-	"os"
-	"path/filepath"
->>>>>>> f79afa30
 )
 
 const (
