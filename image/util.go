package image

import (
	"fmt"
	"io/ioutil"
	"path/filepath"

	"github.com/docker/docker/api/types"

	"github.com/alibaba/sealer/common"
	imageUtils "github.com/alibaba/sealer/image/utils"
	"github.com/alibaba/sealer/logger"
	v1 "github.com/alibaba/sealer/types/api/v1"
	"github.com/alibaba/sealer/utils"
	"github.com/alibaba/sealer/utils/mount"
)

// GetImageLayerDirs return image hash list
// current image is different with the image in build stage
// current image has no from layer
func GetImageLayerDirs(image *v1.Image) (res []string, err error) {
	for _, layer := range image.Spec.Layers {
		if layer.Type == common.FROMCOMMAND {
			return res, fmt.Errorf("image %s has from layer, which is not allowed in current state", image.Spec.ID)
		}
		if layer.Hash != "" {
			res = append(res, filepath.Join(common.DefaultLayerDir, layer.Hash.Hex()))
		}
	}
	return
}

// GetClusterFileFromImage retrieve ClusterFile From image
func GetClusterFileFromImage(imageName string) string {
	clusterfile := GetClusterFileFromImageManifest(imageName)
	if clusterfile != "" {
		return clusterfile
	}

	clusterfile = GetFileFromBaseImage(imageName, "etc", common.DefaultClusterFileName)
	if clusterfile != "" {
		return clusterfile
	}
	return ""
}

// GetMetadataFromImage retrieve Metadata From image
func GetMetadataFromImage(imageName string) string {
	metadata := GetFileFromBaseImage(imageName, common.DefaultMetadataName)
	if metadata != "" {
		return metadata
	}
	return ""
}

// GetClusterFileFromImageManifest retrieve ClusterFile from image manifest(image yaml)
func GetClusterFileFromImageManifest(imageName string) string {
	//  find cluster file from image manifest
	var image *v1.Image
	var err error
	image, err = imageUtils.GetImage(imageName)
	if err != nil {
		imageMetadata, err := NewImageMetadataService().GetRemoteImage(imageName)
		if err != nil {
			logger.Error("failed to find image %s,err: %v", imageName, err)
			return ""
		}
		image = &imageMetadata
	}
	Clusterfile, ok := image.Annotations[common.ImageAnnotationForClusterfile]
	if !ok {
		logger.Error("failed to find Clusterfile in local")
		return ""
	}
	return Clusterfile
}

// GetFileFromBaseImage retrieve file from base image
func GetFileFromBaseImage(imageName string, paths ...string) string {
	mountTarget, _ := utils.MkTmpdir()
	mountUpper, _ := utils.MkTmpdir()
	defer func() {
		utils.CleanDirs(mountTarget, mountUpper)
	}()

	if err := NewImageService().PullIfNotExist(imageName); err != nil {
		return ""
	}
	driver := mount.NewMountDriver()
	image, err := imageUtils.GetImage(imageName)
	if err != nil {
		return ""
	}

	layers, err := GetImageLayerDirs(image)
	if err != nil {
		return ""
	}

	err = driver.Mount(mountTarget, mountUpper, layers...)
	if err != nil {
		return ""
	}
	defer func() {
		err := driver.Unmount(mountTarget)
		if err != nil {
			logger.Warn(err)
		}
	}()
	var subPath []string
	subPath = append(subPath, mountTarget)
	subPath = append(subPath, paths...)
	clusterFile := filepath.Join(subPath...)
	data, err := ioutil.ReadFile(clusterFile)
	if err != nil {
		return ""
	}
	return string(data)
}

<<<<<<< HEAD
func GetYamlByImage(imageName string) (string, error) {
	imagesMap, err := imageUtils.GetImageMetadataMap()
	if err != nil {
		return "", err
	}

	image, ok := imagesMap[imageName]
	if !ok {
		return "", fmt.Errorf("failed to find image by name (%s)", imageName)
	}
	if image.ID == "" {
		return "", fmt.Errorf("failed to find corresponding image id, id is empty")
	}

	ImageInformation, err := ioutil.ReadFile(filepath.Join(common.DefaultImageMetaRootDir, image.ID+common.YamlSuffix))
	if err != nil {
		return "", fmt.Errorf("failed to read image yaml,err: %v", err)
	}
	return string(ImageInformation), nil
=======
func getDockerAuthInfoFromDocker(domain string) (types.AuthConfig, error) {
	var (
		dockerInfo       *utils.DockerInfo
		err              error
		username, passwd string
	)
	dockerInfo, err = utils.DockerConfig()
	if err != nil {
		return types.AuthConfig{}, err
	}

	username, passwd, err = dockerInfo.DecodeDockerAuth(domain)
	if err != nil {
		return types.AuthConfig{}, err
	}

	return types.AuthConfig{
		Username:      username,
		Password:      passwd,
		ServerAddress: domain,
	}, nil
>>>>>>> a35417c3
}<|MERGE_RESOLUTION|>--- conflicted
+++ resolved
@@ -118,7 +118,6 @@
 	return string(data)
 }
 
-<<<<<<< HEAD
 func GetYamlByImage(imageName string) (string, error) {
 	imagesMap, err := imageUtils.GetImageMetadataMap()
 	if err != nil {
@@ -138,7 +137,7 @@
 		return "", fmt.Errorf("failed to read image yaml,err: %v", err)
 	}
 	return string(ImageInformation), nil
-=======
+
 func getDockerAuthInfoFromDocker(domain string) (types.AuthConfig, error) {
 	var (
 		dockerInfo       *utils.DockerInfo
@@ -160,5 +159,4 @@
 		Password:      passwd,
 		ServerAddress: domain,
 	}, nil
->>>>>>> a35417c3
 }