const { description } = require('../../package')

enSideBar = {
  nav: [
    {
      text: 'docs',
      link: '/docs/getting-started/introduction',
    },
    {
      text: 'github',
      link: 'https://github.com/alibaba/sealer'
    }
  ],
  sidebar: {
    '/docs/': [
      {
        title: 'Getting Started',
        collapsable: true,
        children: [
          'getting-started/introduction',
          'getting-started/quick-start',
          'getting-started/run-cloudimage',
          'getting-started/build-cloudimage',
          'getting-started/build-appimage',
          'getting-started/config',
          'getting-started/plugin',
          'getting-started/applications',
        ]
      },
      {
        title: 'Advanced',
        collapsable: true,
        children: [
          'advanced/architecture',
          'advanced/arm-cloudimage',
          'advanced/containerd-baseimage',
          'advanced/define-cloudimage',
          'advanced/develop-plugin',
          'advanced/gpu-cloudimage',
          'advanced/raw-docker-baseimage',
          'advanced/registry-configuration',
          'advanced/save-charts-package',
          'advanced/takeover-existed-cluster',
          'advanced/use-clusterfile',
          'advanced/use-kyverno-baseimage',
          'advanced/use-sealer-in-container',
        ]
      },
      {
        title: 'Reference',
        collapsable: true,
        children: [
          'reference/cli',
          'reference/cloudrootfs',
          'reference/clusterfile',
          'reference/kubefile',
        ]
      },
      {
        title: 'Contributing',
        collapsable: true,
        children: [
          'contributing/code-of-conduct',
          'contributing/contribute',
        ]
      },
      {
        title: 'Help',
        collapsable: true,
        children: [
          'help/contact',
          'help/faq',
        ]
      },
    ],
  },
};

zhSideBar = {
  selectText:'选择语言',
  nav: [
    {
      text: '文档',
      link: '/zh/getting-started/introduction',
    },
    {
      text: 'github',
      link: 'https://github.com/alibaba/sealer'
    }
  ],
  sidebar: {
    '/zh/': [
      {
        title: '快速开始',
        collapsable: true,
        children: [
          'getting-started/introduction',
          'getting-started/quick-start',
<<<<<<< HEAD
          'getting-started/use-clusterfile',
=======
          'getting-started/using-clusterfile',
>>>>>>> 2621d682
          'getting-started/use-cloudimage',
          'getting-started/build-cloudimage',
          'getting-started/build-appimage',
          'getting-started/config',
          'getting-started/plugin',
          'getting-started/applications',
        ]
      },
      {
        title: '高阶教程',
        collapsable: true,
        children: [
          'advanced/architecture',
          'advanced/arm-cloudimage',
          'advanced/containerd-baseimage',
          'advanced/define-cloudimage',
          'advanced/develop-plugin',
          'advanced/gpu-cloudimage',
          'advanced/raw-docker-baseimage',
          'advanced/registry-configuration',
          'advanced/save-charts-package',
          'advanced/use-kyverno-baseimage',
        ]
      },
      {
        title: 'CLI&API',
        collapsable: true,
        children: [
          'reference/cli',
          'reference/cloudrootfs',
          'reference/clusterfile',
          'reference/kubefile',
        ]
      },
      {
        title: '贡献',
        collapsable: true,
        children: [
          'contributing/code-of-conduct',
          'contributing/contribute',
        ]
      },
      {
        title: '帮助',
        collapsable: true,
        children: [
          'help/contact',
          'help/faq',
        ]
      },
    ],
  },
};

module.exports = {
  /**
   * Ref：https://v1.vuepress.vuejs.org/config/#title
   */
  title: 'sealer',
  /**
   * Ref：https://v1.vuepress.vuejs.org/config/#description
   */
  description: description,

  /**
   * Extra tags to be injected to the page HTML `<head>`
   *'
   * ref：https://v1.vuepress.vuejs.org/config/#head
   */
  head: [
    ['meta', { name: 'theme-color', content: '#3eaf7c' }],
    ['meta', { name: 'apple-mobile-web-app-capable', content: 'yes' }],
    ['meta', { name: 'apple-mobile-web-app-status-bar-style', content: 'black' }],
    ['link', { rel: 'icon', href: 'https://user-images.githubusercontent.com/8912557/139633211-96844d27-55d7-44a9-9cdc-5aea96441613.png' }]
  ],
  locales: {
    '/': {
      lang: 'en-US',
      title: 'sealer',
      description: description,
    },
    '/zh/': {
        lang: '简体中文',
        title: 'sealer',
        description: 'sealer 官方文档',
    }
  },

  /**
   * Theme configuration, here is the default theme configuration for VuePress.
   *
   * ref：https://v1.vuepress.vuejs.org/theme/default-theme-config.html
   */
  themeConfig: {
    repo: '',
    logo: 'https://user-images.githubusercontent.com/8912557/139633211-96844d27-55d7-44a9-9cdc-5aea96441613.png',
    editLinks: false,
    docsDir: '',
    editLinkText: '',
    lastUpdated: false,
    locales: {
      '/zh/': zhSideBar,
      '/': enSideBar,
    }
  },

  /**
   * Apply plugins，ref：https://v1.vuepress.vuejs.org/zh/plugin/
   */
  plugins: [
    '@vuepress/plugin-back-to-top',
    '@vuepress/plugin-medium-zoom',
  ]
}<|MERGE_RESOLUTION|>--- conflicted
+++ resolved
@@ -20,6 +20,7 @@
           'getting-started/introduction',
           'getting-started/quick-start',
           'getting-started/run-cloudimage',
+          'getting-started/using-clusterfile',
           'getting-started/build-cloudimage',
           'getting-started/build-appimage',
           'getting-started/config',
@@ -41,7 +42,6 @@
           'advanced/registry-configuration',
           'advanced/save-charts-package',
           'advanced/takeover-existed-cluster',
-          'advanced/use-clusterfile',
           'advanced/use-kyverno-baseimage',
           'advanced/use-sealer-in-container',
         ]
@@ -96,11 +96,7 @@
         children: [
           'getting-started/introduction',
           'getting-started/quick-start',
-<<<<<<< HEAD
-          'getting-started/use-clusterfile',
-=======
           'getting-started/using-clusterfile',
->>>>>>> 2621d682
           'getting-started/use-cloudimage',
           'getting-started/build-cloudimage',
           'getting-started/build-appimage',
