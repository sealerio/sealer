# Using Config

Using config, you can overwrite or merge any config files you want. Like chart values, docker daemon.json, kubeadm config file ...

## overwrite configuration

### Using config overwrite calico custom configuration

Cases of image `registry.cn-qingdao.aliyuncs.com/sealer-io/kubernetes:v1.19.8`:

```yaml
# default custom-resources.yaml：
apiVersion: operator.tigera.io/v1
kind: Installation
metadata:
  name: default
spec:
  calicoNetwork:
    ipPools:
    - blockSize: 26
      cidr: 100.64.0.0/10
      encapsulation: IPIP
      natOutgoing: Enabled
      nodeSelector: all()
    nodeAddressAutodetectionV4:
      interface: "eth.*|en.*"
```

If the default IP automatic detection or CIDR modification is not met, append the modified configuration metadata to the Clusterfile and apply it:

```yaml
apiVersion: sealer.cloud/v2
kind: Cluster
metadata:
  name: default-kubernetes-cluster
spec:
  image: registry.cn-qingdao.aliyuncs.com/sealer-io/kubernetes:v1.19.8
  ssh:
    passwd: xxx
  hosts:
    - ips: [192.168.0.2,192.168.0.3,192.168.0.4]
      roles: [master]
    - ips: [192.168.0.5]
      roles: [node]
...
---
apiVersion: sealer.aliyun.com/v1alpha1
kind: Config
metadata:
  name: calico
spec:
  path: etc/custom-resources.yaml
  data: |
    apiVersion: operator.tigera.io/v1
    kind: Installation
    metadata:
      name: default
    spec:
      calicoNetwork:
        ipPools:
        - blockSize: 26
          cidr: 100.64.0.0/10 #In line with the cluster network podCIDR
          encapsulation: IPIP
          natOutgoing: Enabled
          nodeSelector: all()
        nodeAddressAutodetectionV4:
          interface: "eth*|en*" #Change the IP automatic detection rule to a correct one
```

### Using config overwrite mysql chart values

Append you config metadata into Clusterfile and apply it like this:

```yaml
apiVersion: sealer.aliyun.com/v1alpha1
kind: Cluster
metadata:
  name: my-cluster
spec:
  image: registry.cn-qingdao.aliyuncs.com/sealer-app/my-SAAS-all-inone:latest
  provider: BAREMETAL
...
---
apiVersion: sealer.aliyun.com/v1alpha1
kind: Config
metadata:
  name: mysql-config
spec:
  path: etc/mysql.yaml
  data: |
       mysql-user: root
       mysql-passwd: xxx
```

`sealer apply -f Clusterfile`

sealer will use the data to overwrite the file `etc/mysql.yaml`

When apply this Clusterfile, sealer will generate some values file for application config. Named etc/mysql-config.yaml etc/redis-config.yaml.

So if you want to use this config, Kubefile is like this:

```yaml
FROM kuberentes:v1.19.9
...
CMD helm install mysql -f etc/mysql-config.yaml
```

### User defined docker systemd config

Of course, you can overwrite other config file in rootfs you want:

```yaml
.
├── bin
│   ├── conntrack
│   ├── containerd-rootless-setuptool.sh
│   ├── containerd-rootless.sh
│   ├── crictl
│   ├── kubeadm
│   ├── kubectl
│   ├── kubelet
│   ├── nerdctl
│   └── seautil
├── cri
│   ├── containerd
│   ├── containerd-shim
│   ├── containerd-shim-runc-v2
│   ├── ctr
│   ├── docker
│   ├── dockerd
│   ├── docker-init
│   ├── docker-proxy
│   ├── rootlesskit
│   ├── rootlesskit-docker-proxy
│   ├── runc
│   └── vpnkit
├── etc
│   ├── 10-kubeadm.conf
│   ├── Clusterfile  # image default Clusterfile
│   ├── daemon.json
│   ├── docker.service
│   ├── kubeadm-config.yaml
│   └── kubelet.service
├── images
│   └── registry.tar  # registry docker image, will load this image and run a local registry in cluster
├── Kubefile
├── Metadata
├── README.md
├── registry # will mount this dir to local registry
│   └── docker
│       └── registry
├── scripts
│   ├── clean.sh
│   ├── docker.sh
│   ├── init-kube.sh
│   ├── init-registry.sh
│   ├── init.sh
│   └── kubelet-pre-start.sh
└── statics # yaml files, sealer will render values in those files
    └── audit-policy.yml
```

For example, overwrite the docker systemd config:

```yaml
---
apiVersion: sealer.aliyun.com/v1alpha1
kind: Config
metadata:
  name: docker-config
spec:
  path: etc/docker.service
  data: |
    [Unit]
    Description=Docker Application Container Engine
    Documentation=https://docs.docker.com
    After=network.target

    [Service]
    Type=notify
    # the default is not to use systemd for cgroups because the delegate issues still
    # exists and systemd currently does not support the cgroup feature set required
    # for containers run by docker
    ExecStart=/usr/bin/dockerd
    ExecReload=/bin/kill -s HUP $MAINPID
    # Having non-zero Limit*s causes performance problems due to accounting overhead
    # in the kernel. We recommend using cgroups to do container-local accounting.
    LimitNOFILE=infinity
    LimitNPROC=infinity
    LimitCORE=infinity
    # Uncomment TasksMax if your systemd version supports it.
    # Only systemd 226 and above support this version.
    #TasksMax=infinity
    TimeoutStartSec=0
    # set delegate yes so that systemd does not reset the cgroups of docker containers
    Delegate=yes
    # kill only the docker process, not all processes in the cgroup
    KillMode=process

    [Install]
    WantedBy=multi-user.target
```

<<<<<<< HEAD
## Config Pre process

```
apiVersion: sealer.aliyun.com/v1alpha1
kind: Config
metadata:
  name: mysql-config
spec:
  path: etc/mysql.yaml
  process: value|tojson|tobase64 # pre process pipeline
  data:
      config:
         username: root
         passwd: xxx
```

Will convert value：

```
username:root
passwd:xxx
```

tojson:

```
{
username:root,
passwd:xxx
}
```

to base64: ewp1c2VybmFtZTpyb290LApwYXNzd2Q6eHh4Cn0K

then write to etc/mysql.yaml, the file content will be:

```
config: ewp1c2VybmFtZTpyb290LApwYXNzd2Q6eHh4Cn0K
```

If strategy is `tojson|tobase64` the hole data will convert to json then convert to base64.

You can freely combine these processors.

This feature is useful for kubernetes secret.
=======
## deep merge configuration (YAML format)

### merge *calico* custom configuration using Config feature

To image ` registry.cn-qingdao.aliyuncs.com/sealer-io/kubernetes:v1.19.8 `, for example:

The calico IP automatic detection rule configuration needs to be modified only by merging the configuration:

```yaml
apiVersion: sealer.cloud/v2
kind: Cluster
metadata:
  name: default-kubernetes-cluster
spec:
  image: registry.cn-qingdao.aliyuncs.com/sealer-io/kubernetes:v1.19.8
  ssh:
    passwd: xxx
  hosts:
    - ips: [192.168.0.2,192.168.0.3,192.168.0.4]
      roles: [master]
    - ips: [192.168.0.5]
      roles: [node]
...
---
apiVersion: sealer.aliyun.com/v1alpha1
kind: Config
metadata:
  name: calico
spec:
  strategy: merge #merge Config, default value is overwrite
  path: etc/custom-resources.yaml
  data: |
    spec:
      calicoNetwork:
        nodeAddressAutodetectionV4:
          interface: "enp*" #change the automatic IP detection rule to a matching rule
```

>Merge config supports only yaml configuration.
>`spec.calicoNetwork.nodeAddressAutodetectionV4.interface="enp*"` modify success。
>>>>>>> 151704c2
<|MERGE_RESOLUTION|>--- conflicted
+++ resolved
@@ -202,7 +202,6 @@
     WantedBy=multi-user.target
 ```
 
-<<<<<<< HEAD
 ## Config Pre process
 
 ```
@@ -248,7 +247,8 @@
 You can freely combine these processors.
 
 This feature is useful for kubernetes secret.
-=======
+
+
 ## deep merge configuration (YAML format)
 
 ### merge *calico* custom configuration using Config feature
@@ -287,6 +287,5 @@
           interface: "enp*" #change the automatic IP detection rule to a matching rule
 ```
 
->Merge config supports only yaml configuration.
->`spec.calicoNetwork.nodeAddressAutodetectionV4.interface="enp*"` modify success。
->>>>>>> 151704c2
+Merge config supports only yaml configuration.
+`spec.calicoNetwork.nodeAddressAutodetectionV4.interface="enp*"` modify success。