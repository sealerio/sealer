// Copyright © 2021 Alibaba Group Holding Ltd.
//
// Licensed under the Apache License, Version 2.0 (the "License");
// you may not use this file except in compliance with the License.
// You may obtain a copy of the License at
//
//     http://www.apache.org/licenses/LICENSE-2.0
//
// Unless required by applicable law or agreed to in writing, software
// distributed under the License is distributed on an "AS IS" BASIS,
// WITHOUT WARRANTIES OR CONDITIONS OF ANY KIND, either express or implied.
// See the License for the specific language governing permissions and
// limitations under the License.

package apply

import (
<<<<<<< HEAD
=======
	"fmt"
	"strconv"
>>>>>>> 5c4d885a
	"strings"

	"github.com/sealerio/sealer/apply/applydriver"
	"github.com/sealerio/sealer/common"
	v1 "github.com/sealerio/sealer/types/api/v1"
	v2 "github.com/sealerio/sealer/types/api/v2"
	"github.com/sealerio/sealer/utils/net"
)

<<<<<<< HEAD
type ClusterArgs struct {
	cluster   *v2.Cluster
	imageName string
	runArgs   *Args
}

func PreProcessIPList(args *Args) error {
	if err := net.AssemblyIPList(&args.Masters); err != nil {
		return err
	}
	if err := net.AssemblyIPList(&args.Nodes); err != nil {
		return err
=======
func ConstructClusterFromArg(imageName string, runArgs *Args) (*v2.Cluster, error) {
	resultHosts, err := getHosts(runArgs.Masters, runArgs.Nodes)
	if err != nil {
		return nil, err
	}

	cluster := v2.Cluster{
		Spec: v2.ClusterSpec{
			SSH: v1.SSH{
				User:     runArgs.User,
				Passwd:   runArgs.Password,
				PkPasswd: runArgs.PkPassword,
				Pk:       runArgs.Pk,
				Port:     strconv.Itoa(int(runArgs.Port)),
			},
			Image:   imageName,
			Hosts:   resultHosts,
			Env:     runArgs.CustomEnv,
			CMDArgs: runArgs.CMDArgs,
		},
	}
	cluster.APIVersion = common.APIVersion
	cluster.Kind = common.Kind
	cluster.Name = runArgs.ClusterName

	return &cluster, nil
}

func NewApplierFromArgs(imageName string, runArgs *Args) (applydriver.Interface, error) {
	if err := validateArgs(runArgs); err != nil {
		return nil, fmt.Errorf("failed to validate input run args: %v", err)
	}
	cluster, err := ConstructClusterFromArg(imageName, runArgs)
	if err != nil {
		return nil, fmt.Errorf("failed to initialize cluster instance with command args: %v", err)
>>>>>>> 5c4d885a
	}
	return NewDefaultApplier(cluster)
}

// validateArgs validates all the input args from sealer run command.
func validateArgs(runArgs *Args) error {
	// TODO: add detailed validation steps.
	var errMsg []string

	// validate input masters IP info
	if err := validateIPStr(runArgs.Masters); err != nil {
		errMsg = append(errMsg, err.Error())
	}
	if net.IsIPList(c.runArgs.Masters) {
		c.cluster.Spec.Hosts = append(c.cluster.Spec.Hosts, v2.Host{
			IPS:   strings.Split(c.runArgs.Masters, ","),
			Roles: []string{common.MASTER},
		})
	}
	if net.IsIPList(c.runArgs.Nodes) {
		c.cluster.Spec.Hosts = append(c.cluster.Spec.Hosts, v2.Host{
			IPS:   strings.Split(c.runArgs.Nodes, ","),
			Roles: []string{common.NODE},
		})
	}

<<<<<<< HEAD
	// if empty, use local host as single master
	if len(c.cluster.Spec.Hosts) == 0 {
		ip, err := net.GetLocalDefaultIP()
=======
	// validate input nodes IP info
	if len(runArgs.Nodes) != 0 {
		// empty runArgs.Nodes is valid, since no nodes are input.
		if err := validateIPStr(runArgs.Nodes); err != nil {
			errMsg = append(errMsg, err.Error())
		}
	}

	if len(errMsg) == 0 {
		return nil
	}
	return fmt.Errorf(strings.Join(errMsg, ","))
}

// getHosts now only supports input IP list and IP range.
// IP list, like 192.168.0.1,192.168.0.2,192.168.0.3
// IP range, like 192.168.0.5-192.168.0.7, which means 192.168.0.5,192.168.0.6,192.168.0.7
// P.S. we have guaranteed that all the input masters and nodes are validated.
func getHosts(inMasters, inNodes string) ([]v2.Host, error) {
	var err error
	if isRange(inMasters) {
		inMasters, err = net.IPRangeToList(inMasters)
>>>>>>> 5c4d885a
		if err != nil {
			return nil, err
		}
	}

<<<<<<< HEAD
	return nil
}
=======
	if isRange(inNodes) {
		if inNodes, err = net.IPRangeToList(inNodes); err != nil {
			return nil, err
		}
	}

	masters := strings.Split(inMasters, ",")
	masterHosts := make([]v2.Host, len(masters))
	for index, master := range masters {
		if index == 0 {
			// only master0 should add two roles: master and master0
			masterHosts = append(masterHosts, v2.Host{
				IPS:   []string{master},
				Roles: []string{common.MASTER, common.MASTER0},
			})

			continue
		}

		masterHosts = append(masterHosts, v2.Host{
			IPS:   []string{master},
			Roles: []string{common.MASTER},
		})
	}
>>>>>>> 5c4d885a

	nodes := strings.Split(inNodes, ",")
	nodeHosts := make([]v2.Host, len(nodes))
	for _, node := range nodes {
		nodeHosts = append(nodeHosts, v2.Host{
			IPS:   []string{node},
			Roles: []string{common.NODE},
		})
	}

	result := make([]v2.Host, len(masters)+len(nodes))
	result = append(result, masterHosts...)
	result = append(result, nodeHosts...)

	return result, nil
}

func isRange(ipStr string) bool {
	if len(ipStr) == 0 || !strings.Contains(ipStr, "-") {
		return false
	}
<<<<<<< HEAD
	return NewDefaultApplier(c.cluster, nil)
=======
	return true
>>>>>>> 5c4d885a
}<|MERGE_RESOLUTION|>--- conflicted
+++ resolved
@@ -15,11 +15,8 @@
 package apply
 
 import (
-<<<<<<< HEAD
-=======
 	"fmt"
 	"strconv"
->>>>>>> 5c4d885a
 	"strings"
 
 	"github.com/sealerio/sealer/apply/applydriver"
@@ -29,20 +26,6 @@
 	"github.com/sealerio/sealer/utils/net"
 )
 
-<<<<<<< HEAD
-type ClusterArgs struct {
-	cluster   *v2.Cluster
-	imageName string
-	runArgs   *Args
-}
-
-func PreProcessIPList(args *Args) error {
-	if err := net.AssemblyIPList(&args.Masters); err != nil {
-		return err
-	}
-	if err := net.AssemblyIPList(&args.Nodes); err != nil {
-		return err
-=======
 func ConstructClusterFromArg(imageName string, runArgs *Args) (*v2.Cluster, error) {
 	resultHosts, err := getHosts(runArgs.Masters, runArgs.Nodes)
 	if err != nil {
@@ -78,9 +61,8 @@
 	cluster, err := ConstructClusterFromArg(imageName, runArgs)
 	if err != nil {
 		return nil, fmt.Errorf("failed to initialize cluster instance with command args: %v", err)
->>>>>>> 5c4d885a
 	}
-	return NewDefaultApplier(cluster)
+	return NewDefaultApplier(cluster, nil)
 }
 
 // validateArgs validates all the input args from sealer run command.
@@ -92,24 +74,7 @@
 	if err := validateIPStr(runArgs.Masters); err != nil {
 		errMsg = append(errMsg, err.Error())
 	}
-	if net.IsIPList(c.runArgs.Masters) {
-		c.cluster.Spec.Hosts = append(c.cluster.Spec.Hosts, v2.Host{
-			IPS:   strings.Split(c.runArgs.Masters, ","),
-			Roles: []string{common.MASTER},
-		})
-	}
-	if net.IsIPList(c.runArgs.Nodes) {
-		c.cluster.Spec.Hosts = append(c.cluster.Spec.Hosts, v2.Host{
-			IPS:   strings.Split(c.runArgs.Nodes, ","),
-			Roles: []string{common.NODE},
-		})
-	}
 
-<<<<<<< HEAD
-	// if empty, use local host as single master
-	if len(c.cluster.Spec.Hosts) == 0 {
-		ip, err := net.GetLocalDefaultIP()
-=======
 	// validate input nodes IP info
 	if len(runArgs.Nodes) != 0 {
 		// empty runArgs.Nodes is valid, since no nodes are input.
@@ -132,16 +97,11 @@
 	var err error
 	if isRange(inMasters) {
 		inMasters, err = net.IPRangeToList(inMasters)
->>>>>>> 5c4d885a
 		if err != nil {
 			return nil, err
 		}
 	}
 
-<<<<<<< HEAD
-	return nil
-}
-=======
 	if isRange(inNodes) {
 		if inNodes, err = net.IPRangeToList(inNodes); err != nil {
 			return nil, err
@@ -166,7 +126,6 @@
 			Roles: []string{common.MASTER},
 		})
 	}
->>>>>>> 5c4d885a
 
 	nodes := strings.Split(inNodes, ",")
 	nodeHosts := make([]v2.Host, len(nodes))
@@ -188,9 +147,5 @@
 	if len(ipStr) == 0 || !strings.Contains(ipStr, "-") {
 		return false
 	}
-<<<<<<< HEAD
-	return NewDefaultApplier(c.cluster, nil)
-=======
 	return true
->>>>>>> 5c4d885a
 }