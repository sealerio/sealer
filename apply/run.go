// Copyright © 2021 Alibaba Group Holding Ltd.
//
// Licensed under the Apache License, Version 2.0 (the "License");
// you may not use this file except in compliance with the License.
// You may obtain a copy of the License at
//
//     http://www.apache.org/licenses/LICENSE-2.0
//
// Unless required by applicable law or agreed to in writing, software
// distributed under the License is distributed on an "AS IS" BASIS,
// WITHOUT WARRANTIES OR CONDITIONS OF ANY KIND, either express or implied.
// See the License for the specific language governing permissions and
// limitations under the License.

package apply

import (
	"strconv"
	"strings"

	"github.com/sealerio/sealer/apply/applydriver"
	"github.com/sealerio/sealer/common"
	v2 "github.com/sealerio/sealer/types/api/v2"
	"github.com/sealerio/sealer/utils/net"
)

type ClusterArgs struct {
	cluster   *v2.Cluster
	imageName string
	runArgs   *Args
}

func PreProcessIPList(args *Args) error {
	if err := net.AssemblyIPList(&args.Masters); err != nil {
		return err
	}
	if err := net.AssemblyIPList(&args.Nodes); err != nil {
		return err
	}
	return nil
}

func (c *ClusterArgs) SetClusterArgs() error {
	c.cluster.APIVersion = common.APIVersion
	c.cluster.Kind = common.Cluster
	c.cluster.Name = c.runArgs.ClusterName
	c.cluster.Spec.Image = c.imageName
	c.cluster.Spec.Env = append(c.cluster.Spec.Env, c.runArgs.CustomEnv...)
	c.cluster.Spec.CMDArgs = append(c.cluster.Spec.CMDArgs, c.runArgs.CMDArgs...)

	err := PreProcessIPList(c.runArgs)
	if err != nil {
		return err
	}
<<<<<<< HEAD
	if net.IsIPList(c.runArgs.Masters) {
		c.cluster.Spec.Hosts = append(c.cluster.Spec.Hosts, v2.Host{
			IPS:   strings.Split(c.runArgs.Masters, ","),
			Roles: []string{common.MASTER},
		})
	}
	if net.IsIPList(c.runArgs.Nodes) {
		c.cluster.Spec.Hosts = append(c.cluster.Spec.Hosts, v2.Host{
			IPS:   strings.Split(c.runArgs.Nodes, ","),
			Roles: []string{common.NODE},
		})
	}

	// if empty, use local host as single master
	if len(c.cluster.Spec.Hosts) == 0 {
=======

	if net.IsIPList(c.runArgs.Masters) && (net.IsIPList(c.runArgs.Nodes) || c.runArgs.Nodes == "") {
		// add common ssh config.
		c.cluster.Spec.SSH = v1.SSH{
			User:     c.runArgs.User,
			Passwd:   c.runArgs.Password,
			Pk:       c.runArgs.Pk,
			PkPasswd: c.runArgs.PkPassword,
			Port:     strconv.Itoa(int(c.runArgs.Port)),
		}

		masters := strings.Split(c.runArgs.Masters, ",")
		nodes := strings.Split(c.runArgs.Nodes, ",")
		c.hosts = []v2.Host{}

		c.setHostWithIpsPort(masters, common.MASTER)
		// If s does not contain sep and sep is not empty, Split returns a
		// slice of length 1 whose only element is s.
		if len(nodes) > 1 {
			c.setHostWithIpsPort(nodes, common.NODE)
		}
		c.cluster.Spec.Hosts = c.hosts
	} else {
		// if user execute sealer run without password and infra info,choose local host ip as master0 ip.
>>>>>>> bdedd8fd
		ip, err := net.GetLocalDefaultIP()
		if err != nil {
			return err
		}
		c.cluster.Spec.Hosts = []v2.Host{
			{
				IPS:   []string{ip},
				Roles: []string{common.MASTER},
			},
		}
	}

<<<<<<< HEAD
	return nil
=======
func (c *ClusterArgs) setHostWithIpsPort(ips []string, role string) {
	//map[ssh port]*host
	hostMap := map[string]*v2.Host{}
	for i := range ips {
		ip, port := net.GetHostIPAndPortOrDefault(ips[i], strconv.Itoa(int(c.runArgs.Port)))
		if _, ok := hostMap[port]; !ok {
			hostMap[port] = &v2.Host{IPS: []string{ip}, Roles: []string{role}}
			continue
		}
		hostMap[port].IPS = append(hostMap[port].IPS, ip)
	}
	_, master0Port := net.GetHostIPAndPortOrDefault(ips[0], strconv.Itoa(int(c.runArgs.Port)))
	for port, host := range hostMap {
		host.IPS = removeDuplicate(host.IPS)
		if port == master0Port && role == common.MASTER {
			c.hosts = append([]v2.Host{*host}, c.hosts...)
			continue
		}
		c.hosts = append(c.hosts, *host)
	}
>>>>>>> bdedd8fd
}

func NewApplierFromArgs(imageName string, runArgs *Args) (applydriver.Interface, error) {
	c := &ClusterArgs{
		cluster:   &v2.Cluster{},
		imageName: imageName,
		runArgs:   runArgs,
	}
	if err := c.SetClusterArgs(); err != nil {
		return nil, err
	}
<<<<<<< HEAD
	return NewApplier(c.cluster, nil)
=======
	return NewDefaultApplier(c.cluster)
>>>>>>> bdedd8fd
}<|MERGE_RESOLUTION|>--- conflicted
+++ resolved
@@ -15,7 +15,6 @@
 package apply
 
 import (
-	"strconv"
 	"strings"
 
 	"github.com/sealerio/sealer/apply/applydriver"
@@ -52,7 +51,6 @@
 	if err != nil {
 		return err
 	}
-<<<<<<< HEAD
 	if net.IsIPList(c.runArgs.Masters) {
 		c.cluster.Spec.Hosts = append(c.cluster.Spec.Hosts, v2.Host{
 			IPS:   strings.Split(c.runArgs.Masters, ","),
@@ -68,32 +66,6 @@
 
 	// if empty, use local host as single master
 	if len(c.cluster.Spec.Hosts) == 0 {
-=======
-
-	if net.IsIPList(c.runArgs.Masters) && (net.IsIPList(c.runArgs.Nodes) || c.runArgs.Nodes == "") {
-		// add common ssh config.
-		c.cluster.Spec.SSH = v1.SSH{
-			User:     c.runArgs.User,
-			Passwd:   c.runArgs.Password,
-			Pk:       c.runArgs.Pk,
-			PkPasswd: c.runArgs.PkPassword,
-			Port:     strconv.Itoa(int(c.runArgs.Port)),
-		}
-
-		masters := strings.Split(c.runArgs.Masters, ",")
-		nodes := strings.Split(c.runArgs.Nodes, ",")
-		c.hosts = []v2.Host{}
-
-		c.setHostWithIpsPort(masters, common.MASTER)
-		// If s does not contain sep and sep is not empty, Split returns a
-		// slice of length 1 whose only element is s.
-		if len(nodes) > 1 {
-			c.setHostWithIpsPort(nodes, common.NODE)
-		}
-		c.cluster.Spec.Hosts = c.hosts
-	} else {
-		// if user execute sealer run without password and infra info,choose local host ip as master0 ip.
->>>>>>> bdedd8fd
 		ip, err := net.GetLocalDefaultIP()
 		if err != nil {
 			return err
@@ -106,30 +78,7 @@
 		}
 	}
 
-<<<<<<< HEAD
 	return nil
-=======
-func (c *ClusterArgs) setHostWithIpsPort(ips []string, role string) {
-	//map[ssh port]*host
-	hostMap := map[string]*v2.Host{}
-	for i := range ips {
-		ip, port := net.GetHostIPAndPortOrDefault(ips[i], strconv.Itoa(int(c.runArgs.Port)))
-		if _, ok := hostMap[port]; !ok {
-			hostMap[port] = &v2.Host{IPS: []string{ip}, Roles: []string{role}}
-			continue
-		}
-		hostMap[port].IPS = append(hostMap[port].IPS, ip)
-	}
-	_, master0Port := net.GetHostIPAndPortOrDefault(ips[0], strconv.Itoa(int(c.runArgs.Port)))
-	for port, host := range hostMap {
-		host.IPS = removeDuplicate(host.IPS)
-		if port == master0Port && role == common.MASTER {
-			c.hosts = append([]v2.Host{*host}, c.hosts...)
-			continue
-		}
-		c.hosts = append(c.hosts, *host)
-	}
->>>>>>> bdedd8fd
 }
 
 func NewApplierFromArgs(imageName string, runArgs *Args) (applydriver.Interface, error) {
@@ -141,9 +90,5 @@
 	if err := c.SetClusterArgs(); err != nil {
 		return nil, err
 	}
-<<<<<<< HEAD
-	return NewApplier(c.cluster, nil)
-=======
-	return NewDefaultApplier(c.cluster)
->>>>>>> bdedd8fd
+	return NewDefaultApplier(c.cluster, nil)
 }