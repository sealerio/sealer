--- conflicted
+++ resolved
@@ -63,21 +63,14 @@
 	}
 
 	cluster := Clusterfile.GetCluster()
-	if cluster.Name == "" {
-		return nil, fmt.Errorf("cluster name cannot be empty, make sure %s file is correct", path)
-	}
 	if cluster.GetAnnotationsByKey(common.ClusterfileName) == "" {
 		cluster.SetAnnotations(common.ClusterfileName, path)
 	}
 
-<<<<<<< HEAD
-	return NewApplier(&cluster, Clusterfile)
+	return NewDefaultApplier(&cluster, Clusterfile)
 }
 
-func NewApplier(cluster *v2.Cluster, file clusterfile.Interface) (applydriver.Interface, error) {
-=======
-func NewDefaultApplier(cluster *v2.Cluster) (applydriver.Interface, error) {
->>>>>>> bdedd8fd
+func NewDefaultApplier(cluster *v2.Cluster, file clusterfile.Interface) (applydriver.Interface, error) {
 	if cluster.Name == "" {
 		return nil, fmt.Errorf("cluster name cannot be empty")
 	}
