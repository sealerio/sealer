--- conflicted
+++ resolved
@@ -75,18 +75,10 @@
 	return NewDefaultApplier(&cluster, Clusterfile)
 }
 
-<<<<<<< HEAD
+// NewDefaultApplier news an applier.
+// In NewDefaultApplier, we guarantee that no raw data could be passed in.
+// And all data has to be validated and processed in the pre-process layer.
 func NewDefaultApplier(cluster *v2.Cluster, file clusterfile.Interface) (applydriver.Interface, error) {
-=======
-// NewApplier news an applier.
-// In NewApplier, we guarantee that no raw data could be passed in.
-// And all data has to be validated and processed in the pre-process layer.
-func NewApplier(cluster *v2.Cluster) (applydriver.Interface, error) {
-	return NewDefaultApplier(cluster)
-}
-
-func NewDefaultApplier(cluster *v2.Cluster) (applydriver.Interface, error) {
->>>>>>> 5c4d885a
 	if cluster.Name == "" {
 		return nil, fmt.Errorf("cluster name cannot be empty")
 	}
