// Copyright © 2021 Alibaba Group Holding Ltd.
//
// Licensed under the Apache License, Version 2.0 (the "License");
// you may not use this file except in compliance with the License.
// You may obtain a copy of the License at
//
//     http://www.apache.org/licenses/LICENSE-2.0
//
// Unless required by applicable law or agreed to in writing, software
// distributed under the License is distributed on an "AS IS" BASIS,
// WITHOUT WARRANTIES OR CONDITIONS OF ANY KIND, either express or implied.
// See the License for the specific language governing permissions and
// limitations under the License.

package apply

import (
	"fmt"
	"strconv"
	"strings"

	"github.com/sealerio/sealer/utils/hash"

	v1 "github.com/sealerio/sealer/types/api/v1"

	"github.com/sealerio/sealer/utils/yaml"

	"github.com/sealerio/sealer/utils/net"

	"github.com/sealerio/sealer/apply/applydriver"
	"github.com/sealerio/sealer/common"
	v2 "github.com/sealerio/sealer/types/api/v2"
	strUtils "github.com/sealerio/sealer/utils/strings"
)

// NewScaleApplierFromArgs will filter ip list from command parameters.
func NewScaleApplierFromArgs(clusterfile string, scaleArgs *Args, flag string) (applydriver.Interface, error) {
	cluster := &v2.Cluster{}
	if err := yaml.UnmarshalFile(clusterfile, cluster); err != nil {
		return nil, err
	}
	if scaleArgs.Nodes == "" && scaleArgs.Masters == "" {
		return nil, fmt.Errorf("the node or master parameter was not committed")
	}

	var err error
	switch flag {
	case common.JoinSubCmd:
		err = Join(cluster, scaleArgs)
	case common.DeleteSubCmd:
		err = Delete(cluster, scaleArgs)
	}
	if err != nil {
		return nil, err
	}

<<<<<<< HEAD
	/*	if err := utils.MarshalYamlToFile(clusterfile, cluster); err != nil {
		return nil, err
	}*/
	applier, err := NewApplier(cluster, nil)
=======
	applier, err := NewDefaultApplier(cluster)
>>>>>>> bdedd8fd
	if err != nil {
		return nil, err
	}
	return applier, nil
}

func Join(cluster *v2.Cluster, scaleArgs *Args) error {
	return joinBaremetalNodes(cluster, scaleArgs)
}

func joinBaremetalNodes(cluster *v2.Cluster, scaleArgs *Args) error {
	var err error
	// merge custom Env to the existed cluster
	cluster.Spec.Env = append(cluster.Spec.Env, scaleArgs.CustomEnv...)

	if err = PreProcessIPList(scaleArgs); err != nil {
		return err
	}

	if (!net.IsIPList(scaleArgs.Nodes) && scaleArgs.Nodes != "") || (!net.IsIPList(scaleArgs.Masters) && scaleArgs.Masters != "") {
		return fmt.Errorf(" Parameter error: The current mode should submit iplist!")
	}

<<<<<<< HEAD
	if net.IsIPList(scaleArgs.Masters) {
		for i := 0; i < len(cluster.Spec.Hosts); i++ {
			role := cluster.Spec.Hosts[i].Roles
			if !strUtils.NotIn(common.MASTER, role) {
				cluster.Spec.Hosts[i].IPS = removeIPListDuplicatesAndEmpty(append(cluster.Spec.Hosts[i].IPS, strings.Split(scaleArgs.Masters, ",")...))
				break
			}
			if i == len(cluster.Spec.Hosts)-1 {
				return fmt.Errorf("not found `master` role from file")
			}
		}
	}
	//add join node
	if net.IsIPList(scaleArgs.Nodes) {
		for i := 0; i < len(cluster.Spec.Hosts); i++ {
			role := cluster.Spec.Hosts[i].Roles
			if !strUtils.NotIn(common.NODE, role) {
				cluster.Spec.Hosts[i].IPS = removeIPListDuplicatesAndEmpty(append(cluster.Spec.Hosts[i].IPS, strings.Split(scaleArgs.Nodes, ",")...))
				break
=======
	// if scaleArgs`s ssh auth credential is different from local cluster,will add it to each host.
	// if not use local cluster ssh auth credential.
	var changedSSH *v1.SSH

	passwd := cluster.Spec.SSH.Passwd
	if cluster.Spec.SSH.Encrypted {
		passwd, err = hash.AesDecrypt([]byte(cluster.Spec.SSH.Passwd))
		if err != nil {
			return err
		}
	}

	if scaleArgs.Password != "" && scaleArgs.Password != passwd {
		// Encrypt password here to avoid merge failed.
		passwd, err = hash.AesEncrypt([]byte(scaleArgs.Password))
		if err != nil {
			return err
		}
		changedSSH = &v1.SSH{
			Encrypted: true,
			User:      scaleArgs.User,
			Passwd:    passwd,
			Pk:        scaleArgs.Pk,
			PkPasswd:  scaleArgs.PkPassword,
			Port:      strconv.Itoa(int(scaleArgs.Port)),
		}
	}

	//add joined masters
	if scaleArgs.Masters != "" {
		masterIPs := cluster.GetMasterIPList()
		addedMasterIP := removeDuplicate(strings.Split(scaleArgs.Masters, ","))

		for _, ip := range addedMasterIP {
			// if ip already taken by master will return join duplicated ip error
			if !strUtils.NotIn(ip, masterIPs) {
				return fmt.Errorf("failed to scale master for duplicated ip: %s", ip)
>>>>>>> bdedd8fd
			}
		}

		host := v2.Host{
			IPS:   addedMasterIP,
			Roles: []string{common.MASTER},
		}

		if changedSSH != nil {
			host.SSH = *changedSSH
		}

		cluster.Spec.Hosts = append(cluster.Spec.Hosts, host)
	}

	//add joined nodes
	if scaleArgs.Nodes != "" {
		nodeIPs := cluster.GetNodeIPList()
		addedNodeIP := removeDuplicate(strings.Split(scaleArgs.Nodes, ","))

		for _, ip := range addedNodeIP {
			// if ip already taken by node will return join duplicated ip error
			if !strUtils.NotIn(ip, nodeIPs) {
				return fmt.Errorf("failed to scale node for duplicated ip: %s", ip)
			}
		}

		host := v2.Host{
			IPS:   addedNodeIP,
			Roles: []string{common.NODE},
		}

		if changedSSH != nil {
			host.SSH = *changedSSH
		}

		cluster.Spec.Hosts = append(cluster.Spec.Hosts, host)
	}
	return nil
}

func removeDuplicate(ipList []string) []string {
	return strUtils.RemoveDuplicate(strUtils.NewComparator(ipList, []string{""}).GetSrcSubtraction())
}

func Delete(cluster *v2.Cluster, scaleArgs *Args) error {
	return deleteBaremetalNodes(cluster, scaleArgs)
}

func deleteBaremetalNodes(cluster *v2.Cluster, scaleArgs *Args) error {
	// adding custom Env params for delete option here to support executing users clean scripts via env.
	cluster.Spec.Env = append(cluster.Spec.Env, scaleArgs.CustomEnv...)

	if err := PreProcessIPList(scaleArgs); err != nil {
		return err
	}

	if (!net.IsIPList(scaleArgs.Nodes) && scaleArgs.Nodes != "") || (!net.IsIPList(scaleArgs.Masters) && scaleArgs.Masters != "") {
		return fmt.Errorf(" Parameter error: The current mode should submit iplist!")
	}

	//master0 machine cannot be deleted
	if !strUtils.NotIn(cluster.GetMaster0IP(), strings.Split(scaleArgs.Masters, ",")) {
		return fmt.Errorf("master0 machine cannot be deleted")
	}
<<<<<<< HEAD
	if net.IsIPList(scaleArgs.Masters) {
=======

	if scaleArgs.Masters != "" && net.IsIPList(scaleArgs.Masters) {
>>>>>>> bdedd8fd
		for i := range cluster.Spec.Hosts {
			if !strUtils.NotIn(common.MASTER, cluster.Spec.Hosts[i].Roles) {
				cluster.Spec.Hosts[i].IPS = returnFilteredIPList(cluster.Spec.Hosts[i].IPS, strings.Split(scaleArgs.Masters, ","))
			}
		}
	}
	if net.IsIPList(scaleArgs.Nodes) {
		for i := range cluster.Spec.Hosts {
			if !strUtils.NotIn(common.NODE, cluster.Spec.Hosts[i].Roles) {
				cluster.Spec.Hosts[i].IPS = returnFilteredIPList(cluster.Spec.Hosts[i].IPS, strings.Split(scaleArgs.Nodes, ","))
			}
		}
	}
	return nil
}

func returnFilteredIPList(clusterIPList []string, toBeDeletedIPList []string) (res []string) {
	for _, ip := range clusterIPList {
		if strUtils.NotIn(ip, toBeDeletedIPList) {
			res = append(res, ip)
		}
	}
	return
}<|MERGE_RESOLUTION|>--- conflicted
+++ resolved
@@ -19,18 +19,14 @@
 	"strconv"
 	"strings"
 
-	"github.com/sealerio/sealer/utils/hash"
-
-	v1 "github.com/sealerio/sealer/types/api/v1"
-
-	"github.com/sealerio/sealer/utils/yaml"
-
-	"github.com/sealerio/sealer/utils/net"
-
 	"github.com/sealerio/sealer/apply/applydriver"
 	"github.com/sealerio/sealer/common"
+	v1 "github.com/sealerio/sealer/types/api/v1"
 	v2 "github.com/sealerio/sealer/types/api/v2"
+	"github.com/sealerio/sealer/utils/hash"
+	"github.com/sealerio/sealer/utils/net"
 	strUtils "github.com/sealerio/sealer/utils/strings"
+	"github.com/sealerio/sealer/utils/yaml"
 )
 
 // NewScaleApplierFromArgs will filter ip list from command parameters.
@@ -54,14 +50,7 @@
 		return nil, err
 	}
 
-<<<<<<< HEAD
-	/*	if err := utils.MarshalYamlToFile(clusterfile, cluster); err != nil {
-		return nil, err
-	}*/
-	applier, err := NewApplier(cluster, nil)
-=======
-	applier, err := NewDefaultApplier(cluster)
->>>>>>> bdedd8fd
+	applier, err := NewDefaultApplier(cluster, nil)
 	if err != nil {
 		return nil, err
 	}
@@ -85,27 +74,6 @@
 		return fmt.Errorf(" Parameter error: The current mode should submit iplist!")
 	}
 
-<<<<<<< HEAD
-	if net.IsIPList(scaleArgs.Masters) {
-		for i := 0; i < len(cluster.Spec.Hosts); i++ {
-			role := cluster.Spec.Hosts[i].Roles
-			if !strUtils.NotIn(common.MASTER, role) {
-				cluster.Spec.Hosts[i].IPS = removeIPListDuplicatesAndEmpty(append(cluster.Spec.Hosts[i].IPS, strings.Split(scaleArgs.Masters, ",")...))
-				break
-			}
-			if i == len(cluster.Spec.Hosts)-1 {
-				return fmt.Errorf("not found `master` role from file")
-			}
-		}
-	}
-	//add join node
-	if net.IsIPList(scaleArgs.Nodes) {
-		for i := 0; i < len(cluster.Spec.Hosts); i++ {
-			role := cluster.Spec.Hosts[i].Roles
-			if !strUtils.NotIn(common.NODE, role) {
-				cluster.Spec.Hosts[i].IPS = removeIPListDuplicatesAndEmpty(append(cluster.Spec.Hosts[i].IPS, strings.Split(scaleArgs.Nodes, ",")...))
-				break
-=======
 	// if scaleArgs`s ssh auth credential is different from local cluster,will add it to each host.
 	// if not use local cluster ssh auth credential.
 	var changedSSH *v1.SSH
@@ -143,7 +111,6 @@
 			// if ip already taken by master will return join duplicated ip error
 			if !strUtils.NotIn(ip, masterIPs) {
 				return fmt.Errorf("failed to scale master for duplicated ip: %s", ip)
->>>>>>> bdedd8fd
 			}
 		}
 
@@ -209,12 +176,8 @@
 	if !strUtils.NotIn(cluster.GetMaster0IP(), strings.Split(scaleArgs.Masters, ",")) {
 		return fmt.Errorf("master0 machine cannot be deleted")
 	}
-<<<<<<< HEAD
+
 	if net.IsIPList(scaleArgs.Masters) {
-=======
-
-	if scaleArgs.Masters != "" && net.IsIPList(scaleArgs.Masters) {
->>>>>>> bdedd8fd
 		for i := range cluster.Spec.Hosts {
 			if !strUtils.NotIn(common.MASTER, cluster.Spec.Hosts[i].Roles) {
 				cluster.Spec.Hosts[i].IPS = returnFilteredIPList(cluster.Spec.Hosts[i].IPS, strings.Split(scaleArgs.Masters, ","))
