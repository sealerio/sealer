--- conflicted
+++ resolved
@@ -168,18 +168,10 @@
 	}
 
 	for _, item := range resp {
-<<<<<<< HEAD
-		if item.NetworkSettings == nil || item.NetworkSettings.Networks[c.NetworkResource.DefaultName] == nil {
-			continue
-		}
-		if containerIP == item.NetworkSettings.Networks[c.NetworkResource.DefaultName].IPAddress {
-			return item.ID, nil
-=======
 		if net, ok := item.NetworkSettings.Networks[c.NetworkResource.DefaultName]; ok {
 			if containerIP == net.IPAddress {
 				return item.ID, nil
 			}
->>>>>>> bf7772fe
 		}
 	}
 	return "", err
