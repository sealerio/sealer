--- conflicted
+++ resolved
@@ -40,16 +40,4 @@
 	ClusterFile string
 	ApplyMode   string
 	ForceDelete bool
-<<<<<<< HEAD
-}
-
-type APPFlags struct {
-	// override default LaunchCmds of clusterimage
-	LaunchCmds []string
-	CustomEnv  []string
-	// maybe we can support to override default LaunchArgs of clusterimage to render LaunchCmds.
-	LaunchArgs []string
-	ApplyMode  string
-=======
->>>>>>> 92521b9c
 }