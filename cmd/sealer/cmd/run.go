// Copyright © 2021 Alibaba Group Holding Ltd.
//
// Licensed under the Apache License, Version 2.0 (the "License");
// you may not use this file except in compliance with the License.
// You may obtain a copy of the License at
//
//     http://www.apache.org/licenses/LICENSE-2.0
//
// Unless required by applicable law or agreed to in writing, software
// distributed under the License is distributed on an "AS IS" BASIS,
// WITHOUT WARRANTIES OR CONDITIONS OF ANY KIND, either express or implied.
// See the License for the specific language governing permissions and
// limitations under the License.

package cmd

import (
<<<<<<< HEAD
	"os"
	"path/filepath"

=======
>>>>>>> c3f1e186
	"github.com/sealerio/sealer/apply"
	"github.com/sealerio/sealer/common"
	"github.com/sealerio/sealer/pkg/clusterfile"
	"github.com/sealerio/sealer/pkg/image"
	"github.com/sealerio/sealer/pkg/infradriver"
	"github.com/sealerio/sealer/utils/strings"
	"github.com/sirupsen/logrus"
	"github.com/spf13/cobra"
<<<<<<< HEAD
=======
	"os"
	"path/filepath"
>>>>>>> c3f1e186
)

var runArgs *apply.Args

var runCmd = &cobra.Command{
	Use:   "run",
	Short: "start to run a cluster from a ClusterImage",
	Long:  `sealer run registry.cn-qingdao.aliyuncs.com/sealer-io/kubernetes:v1.19.8 --masters [arg] --nodes [arg]`,
	Example: `
create cluster to your bare metal server, appoint the iplist:
	sealer run kubernetes:v1.19.8 --masters 192.168.0.2,192.168.0.3,192.168.0.4 \
		--nodes 192.168.0.5,192.168.0.6,192.168.0.7 --passwd xxx

specify server SSH port :
  All servers use the same SSH port (default port: 22):
	sealer run kubernetes:v1.19.8 --masters 192.168.0.2,192.168.0.3,192.168.0.4 \
	--nodes 192.168.0.5,192.168.0.6,192.168.0.7 --port 24 --passwd xxx

  Different SSH port numbers exist:
	sealer run kubernetes:v1.19.8 --masters 192.168.0.2,192.168.0.3:23,192.168.0.4:24 \
	--nodes 192.168.0.5:25,192.168.0.6:25,192.168.0.7:27 --passwd xxx

create a cluster with custom environment variables:
	sealer run -e DashBoardPort=8443 mydashboard:latest  --masters 192.168.0.2,192.168.0.3,192.168.0.4 \
	--nodes 192.168.0.5,192.168.0.6,192.168.0.7 --passwd xxx
`,
	Args: cobra.ExactArgs(1),
	RunE: func(cmd *cobra.Command, args []string) error {
		// TODO: remove this now, maybe we can support it later
		// set local ip address as master0 default ip if user input is empty.
		// this is convenient to execute `sealer run` without set many arguments.
		// Example looks like "sealer run kubernetes:v1.19.8"
		//if runArgs.Masters == "" {
		//	ip, err := net.GetLocalDefaultIP()
		//	if err != nil {
		//		return err
		//	}
		//	runArgs.Masters = ip
		//}

		var cf clusterfile.Interface
		if clusterFile != "" {
			var err error
			cf, err = clusterfile.NewClusterFile(clusterFile)
			if err != nil {
				return err
			}
		}

		cluster := cf.GetCluster()
		infraDriver, err := infradriver.NewInfraDriver(&cluster)
		if err != nil {
			return err
		}

		// TODO imageService and imageStore?
		imgSvc, err := image.NewImageService(infraDriver)
		if err != nil {
			return err
		}

		if err := imgSvc.Mount(cluster.Spec.Image, infraDriver.GetHostIPList()); err != nil {
			return err
		}

		applier, err := apply.NewApplierFromArgs(args[0], runArgs)
		if err != nil {
			return err
		}
		return applier.Apply()
	},
}

func init() {
	runArgs = &apply.Args{}
	rootCmd.AddCommand(runCmd)
	runCmd.Flags().StringVarP(&clusterFile, "Clusterfile", "f", "Clusterfile", "Clusterfile path to apply a Kubernetes cluster")
	runCmd.Flags().StringVarP(&runArgs.Provider, "provider", "", "", "set infra provider, example `ALI_CLOUD`, the local server need ignore this")
	runCmd.Flags().StringVarP(&runArgs.Masters, "masters", "m", "", "set count or IPList to masters")
	runCmd.Flags().StringVarP(&runArgs.Nodes, "nodes", "n", "", "set count or IPList to nodes")
	runCmd.Flags().StringVar(&runArgs.ClusterName, "cluster-name", "my-cluster", "set cluster name")
	runCmd.Flags().StringVarP(&runArgs.User, "user", "u", "root", "set baremetal server username")
	runCmd.Flags().StringVarP(&runArgs.Password, "passwd", "p", "", "set cloud provider or baremetal server password")
	runCmd.Flags().Uint16Var(&runArgs.Port, "port", 22, "set the sshd service port number for the server (default port: 22)")
	runCmd.Flags().StringVar(&runArgs.Pk, "pk", filepath.Join(common.GetHomeDir(), ".ssh", "id_rsa"), "set baremetal server private key")
	runCmd.Flags().StringVar(&runArgs.PkPassword, "pk-passwd", "", "set baremetal server private key password")
	runCmd.Flags().StringSliceVar(&runArgs.CMDArgs, "cmd-args", []string{}, "set args for image cmd instruction")
	runCmd.Flags().StringSliceVarP(&runArgs.CustomEnv, "env", "e", []string{}, "set custom environment variables")
	err := runCmd.RegisterFlagCompletionFunc("provider", func(cmd *cobra.Command, args []string, toComplete string) ([]string, cobra.ShellCompDirective) {
		return strings.ContainPartial([]string{common.BAREMETAL, common.AliCloud, common.CONTAINER}, toComplete), cobra.ShellCompDirectiveNoFileComp
	})
	if err != nil {
		logrus.Errorf("provide completion for provider flag, err: %v", err)
		os.Exit(1)
	}
}<|MERGE_RESOLUTION|>--- conflicted
+++ resolved
@@ -15,12 +15,9 @@
 package cmd
 
 import (
-<<<<<<< HEAD
 	"os"
 	"path/filepath"
 
-=======
->>>>>>> c3f1e186
 	"github.com/sealerio/sealer/apply"
 	"github.com/sealerio/sealer/common"
 	"github.com/sealerio/sealer/pkg/clusterfile"
@@ -29,11 +26,8 @@
 	"github.com/sealerio/sealer/utils/strings"
 	"github.com/sirupsen/logrus"
 	"github.com/spf13/cobra"
-<<<<<<< HEAD
-=======
 	"os"
 	"path/filepath"
->>>>>>> c3f1e186
 )
 
 var runArgs *apply.Args
