// Copyright © 2021 Alibaba Group Holding Ltd.
//
// Licensed under the Apache License, Version 2.0 (the "License");
// you may not use this file except in compliance with the License.
// You may obtain a copy of the License at
//
//     http://www.apache.org/licenses/LICENSE-2.0
//
// Unless required by applicable law or agreed to in writing, software
// distributed under the License is distributed on an "AS IS" BASIS,
// WITHOUT WARRANTIES OR CONDITIONS OF ANY KIND, either express or implied.
// See the License for the specific language governing permissions and
// limitations under the License.

package cluster

import (
	"fmt"
<<<<<<< HEAD
	"os"
	"path/filepath"
	"strconv"
=======
>>>>>>> bae3392d

	"github.com/sealerio/sealer/cmd/sealer/cmd/types"
	"github.com/sealerio/sealer/common"
	clusterruntime "github.com/sealerio/sealer/pkg/cluster-runtime"
	"github.com/sealerio/sealer/pkg/clusterfile"
	v12 "github.com/sealerio/sealer/pkg/define/image/v1"
	"github.com/sealerio/sealer/pkg/define/options"
	"github.com/sealerio/sealer/pkg/imagedistributor"
	"github.com/sealerio/sealer/pkg/imageengine"
	"github.com/sealerio/sealer/pkg/infradriver"
<<<<<<< HEAD
	"github.com/sealerio/sealer/pkg/registry"
	v1 "github.com/sealerio/sealer/types/api/v1"
=======
>>>>>>> bae3392d
	"github.com/sirupsen/logrus"
	"github.com/spf13/cobra"
)

var appFlags *types.APPFlags
var longNewRunAPPCmdDescription = `sealer run-app localhost/nginx:v1`
var exampleForRunAppCmd = ``

func NewRunAPPCmd() *cobra.Command {
	runAppCmd := &cobra.Command{
		Use:     "run-app",
		Short:   "start to run an application cluster image",
		Long:    longNewRunAPPCmdDescription,
		Example: exampleForRunAppCmd,
		Args:    cobra.ExactArgs(1),
		RunE: func(cmd *cobra.Command, args []string) error {
<<<<<<< HEAD
			return installApplication(args[0], appFlags.LaunchCmds, nil, nil)
=======
			var (
				cf        clusterfile.Interface
				err       error
				applyMode = appFlags.ApplyMode
			)

			cf, err = clusterfile.NewClusterFile(nil)
			if err != nil {
				return err
			}

			cluster := cf.GetCluster()
			infraDriver, err := infradriver.NewInfraDriver(&cluster)
			if err != nil {
				return err
			}

			imageEngine, err := imageengine.NewImageEngine(options.EngineGlobalConfigurations{})
			if err != nil {
				return err
			}

			if err = imageEngine.Pull(&options.PullOptions{
				Quiet:      false,
				PullPolicy: "missing",
				Image:      args[0],
				Platform:   "local",
			}); err != nil {
				return err
			}

			extension, err := imageEngine.GetSealerImageExtension(&options.GetImageAnnoOptions{ImageNameOrID: args[0]})
			if err != nil {
				return fmt.Errorf("failed to get cluster image extension: %s", err)
			}

			if extension.Type != v12.AppInstaller {
				return fmt.Errorf("exit install process, wrong cluster image type: %s", extension.Type)
			}

			return installApplication(args[0], appFlags.LaunchCmds, extension, infraDriver, imageEngine, applyMode)
>>>>>>> bae3392d
		},
	}

	appFlags = &types.APPFlags{}
	runAppCmd.Flags().StringSliceVar(&appFlags.LaunchCmds, "cmds", []string{}, "override default LaunchCmds of clusterimage")
	//runCmd.Flags().StringSliceVar(&appFlags.LaunchArgs, "args", []string{}, "override default LaunchArgs of clusterimage")
	runAppCmd.Flags().StringVarP(&appFlags.ApplyMode, "applyMode", "m", common.ApplyModeApply, "load images to the specified registry in advance")

	return runAppCmd
}

<<<<<<< HEAD
const NotAppImageError = "IsNotAppImage"

func installApplication(appImageName string, launchCmds []string, configs []v1.Config, envs []string) error {
	clusterFileData, err := os.ReadFile(common.GetDefaultClusterfile())
	if err != nil {
		return err
	}

	cf, err := clusterfile.NewClusterFile(clusterFileData)
	if err != nil {
		return err
	}

	cluster := cf.GetCluster()
	infraDriver, err := infradriver.NewInfraDriver(&cluster)
	if err != nil {
		return err
	}

	// add env from app-file
	infraDriver.AddClusterEnv(envs)

	imageEngine, err := imageengine.NewImageEngine(options.EngineGlobalConfigurations{})
	if err != nil {
		return err
	}

	// TODO get arch info from k8s
=======
func installApplication(appImageName string, launchCmds []string, extension v12.ImageExtension,
	infraDriver infradriver.InfraDriver, imageEngine imageengine.Interface, mode string) error {
>>>>>>> bae3392d
	clusterHosts := infraDriver.GetHostIPList()

	clusterHostsPlatform, err := infraDriver.GetHostsPlatform(clusterHosts)
	if err != nil {
		return err
	}

	imageMounter, err := imagedistributor.NewImageMounter(imageEngine, clusterHostsPlatform)
	if err != nil {
		return err
	}

	imageMountInfo, err := imageMounter.Mount(appImageName)
	if err != nil {
		return err
	}
	defer func() {
		err = imageMounter.Umount(appImageName, imageMountInfo)
		if err != nil {
			logrus.Errorf("failed to umount cluster image: %v", err)
		}
	}()

	extension, err := imageEngine.GetSealerImageExtension(&options.GetImageAnnoOptions{ImageNameOrID: appImageName})
	if err != nil {
		return fmt.Errorf("failed to get cluster image extension: %s", err)
	}

	if extension.Type != v12.AppInstaller {
		return fmt.Errorf(NotAppImageError)
	}

	distributor, err := imagedistributor.NewScpDistributor(imageMountInfo, infraDriver, configs)
	if err != nil {
		return err
	}

<<<<<<< HEAD
	if applyMode == common.ApplyModeLoadImage {
		logrus.Infof("start to apply with mode(%s)", applyMode)

		if err = distributor.DistributeRegistry(infraDriver.GetHostIPListByRole(common.MASTER)[0], filepath.Join(infraDriver.GetClusterRootfsPath(), "registry")); err != nil {
			return err
		}
		logrus.Infof("load image success")
		return nil
	}

	//todo grab this config from cluster file, that's because it belongs to cluster level information
	port, err := strconv.Atoi(common.DefaultRegistryPort)
	if err != nil {
		return err
	}
	var registryConfig registry.RegConfig
	clusterENV := infraDriver.GetClusterEnv()
	var config = registry.Registry{
		Domain: clusterENV[common.EnvRegistryDomain].(string),
		Port:   port,
		Auth:   &registry.Auth{},
	}

	if userName := clusterENV[common.EnvRegistryUsername]; userName != nil {
		config.Auth.Username = userName.(string)
	}
	if password := clusterENV[common.EnvRegistryPassword]; password != nil {
		config.Auth.Password = password.(string)
	}

	registryConfig.LocalRegistry = &registry.LocalRegistry{
		DataDir:    filepath.Join(infraDriver.GetClusterRootfsPath(), "registry"),
		DeployHost: infraDriver.GetHostIPListByRole(common.MASTER)[0],
		Registry:   config,
=======
	if mode == common.ApplyModeLoadImage {
		return loadToRegistry(infraDriver, distributor)
>>>>>>> bae3392d
	}

	installer := clusterruntime.NewAppInstaller(infraDriver, distributor, extension)
	err = installer.Install(infraDriver.GetHostIPListByRole(common.MASTER)[0], launchCmds)
	if err != nil {
		return err
	}

	return nil
}<|MERGE_RESOLUTION|>--- conflicted
+++ resolved
@@ -16,12 +16,7 @@
 
 import (
 	"fmt"
-<<<<<<< HEAD
-	"os"
-	"path/filepath"
-	"strconv"
-=======
->>>>>>> bae3392d
+	v1 "github.com/sealerio/sealer/types/api/v1"
 
 	"github.com/sealerio/sealer/cmd/sealer/cmd/types"
 	"github.com/sealerio/sealer/common"
@@ -32,11 +27,6 @@
 	"github.com/sealerio/sealer/pkg/imagedistributor"
 	"github.com/sealerio/sealer/pkg/imageengine"
 	"github.com/sealerio/sealer/pkg/infradriver"
-<<<<<<< HEAD
-	"github.com/sealerio/sealer/pkg/registry"
-	v1 "github.com/sealerio/sealer/types/api/v1"
-=======
->>>>>>> bae3392d
 	"github.com/sirupsen/logrus"
 	"github.com/spf13/cobra"
 )
@@ -53,25 +43,10 @@
 		Example: exampleForRunAppCmd,
 		Args:    cobra.ExactArgs(1),
 		RunE: func(cmd *cobra.Command, args []string) error {
-<<<<<<< HEAD
-			return installApplication(args[0], appFlags.LaunchCmds, nil, nil)
-=======
 			var (
-				cf        clusterfile.Interface
 				err       error
 				applyMode = appFlags.ApplyMode
 			)
-
-			cf, err = clusterfile.NewClusterFile(nil)
-			if err != nil {
-				return err
-			}
-
-			cluster := cf.GetCluster()
-			infraDriver, err := infradriver.NewInfraDriver(&cluster)
-			if err != nil {
-				return err
-			}
 
 			imageEngine, err := imageengine.NewImageEngine(options.EngineGlobalConfigurations{})
 			if err != nil {
@@ -96,29 +71,21 @@
 				return fmt.Errorf("exit install process, wrong cluster image type: %s", extension.Type)
 			}
 
-			return installApplication(args[0], appFlags.LaunchCmds, extension, infraDriver, imageEngine, applyMode)
->>>>>>> bae3392d
+			return installApplication(args[0], appFlags.LaunchCmds, appFlags.CustomEnv, extension, nil, imageEngine, applyMode)
 		},
 	}
 
 	appFlags = &types.APPFlags{}
 	runAppCmd.Flags().StringSliceVar(&appFlags.LaunchCmds, "cmds", []string{}, "override default LaunchCmds of clusterimage")
+	runAppCmd.Flags().StringSliceVarP(&appFlags.CustomEnv, "env", "e", []string{}, "set custom environment variables")
 	//runCmd.Flags().StringSliceVar(&appFlags.LaunchArgs, "args", []string{}, "override default LaunchArgs of clusterimage")
 	runAppCmd.Flags().StringVarP(&appFlags.ApplyMode, "applyMode", "m", common.ApplyModeApply, "load images to the specified registry in advance")
 
 	return runAppCmd
 }
 
-<<<<<<< HEAD
-const NotAppImageError = "IsNotAppImage"
-
-func installApplication(appImageName string, launchCmds []string, configs []v1.Config, envs []string) error {
-	clusterFileData, err := os.ReadFile(common.GetDefaultClusterfile())
-	if err != nil {
-		return err
-	}
-
-	cf, err := clusterfile.NewClusterFile(clusterFileData)
+func installApplication(appImageName string, launchCmds, envs []string, extension v12.ImageExtension, configs []v1.Config, imageEngine imageengine.Interface, mode string) error {
+	cf, err := clusterfile.NewClusterFile(nil)
 	if err != nil {
 		return err
 	}
@@ -129,19 +96,8 @@
 		return err
 	}
 
-	// add env from app-file
 	infraDriver.AddClusterEnv(envs)
 
-	imageEngine, err := imageengine.NewImageEngine(options.EngineGlobalConfigurations{})
-	if err != nil {
-		return err
-	}
-
-	// TODO get arch info from k8s
-=======
-func installApplication(appImageName string, launchCmds []string, extension v12.ImageExtension,
-	infraDriver infradriver.InfraDriver, imageEngine imageengine.Interface, mode string) error {
->>>>>>> bae3392d
 	clusterHosts := infraDriver.GetHostIPList()
 
 	clusterHostsPlatform, err := infraDriver.GetHostsPlatform(clusterHosts)
@@ -165,59 +121,13 @@
 		}
 	}()
 
-	extension, err := imageEngine.GetSealerImageExtension(&options.GetImageAnnoOptions{ImageNameOrID: appImageName})
-	if err != nil {
-		return fmt.Errorf("failed to get cluster image extension: %s", err)
-	}
-
-	if extension.Type != v12.AppInstaller {
-		return fmt.Errorf(NotAppImageError)
-	}
-
 	distributor, err := imagedistributor.NewScpDistributor(imageMountInfo, infraDriver, configs)
 	if err != nil {
 		return err
 	}
 
-<<<<<<< HEAD
-	if applyMode == common.ApplyModeLoadImage {
-		logrus.Infof("start to apply with mode(%s)", applyMode)
-
-		if err = distributor.DistributeRegistry(infraDriver.GetHostIPListByRole(common.MASTER)[0], filepath.Join(infraDriver.GetClusterRootfsPath(), "registry")); err != nil {
-			return err
-		}
-		logrus.Infof("load image success")
-		return nil
-	}
-
-	//todo grab this config from cluster file, that's because it belongs to cluster level information
-	port, err := strconv.Atoi(common.DefaultRegistryPort)
-	if err != nil {
-		return err
-	}
-	var registryConfig registry.RegConfig
-	clusterENV := infraDriver.GetClusterEnv()
-	var config = registry.Registry{
-		Domain: clusterENV[common.EnvRegistryDomain].(string),
-		Port:   port,
-		Auth:   &registry.Auth{},
-	}
-
-	if userName := clusterENV[common.EnvRegistryUsername]; userName != nil {
-		config.Auth.Username = userName.(string)
-	}
-	if password := clusterENV[common.EnvRegistryPassword]; password != nil {
-		config.Auth.Password = password.(string)
-	}
-
-	registryConfig.LocalRegistry = &registry.LocalRegistry{
-		DataDir:    filepath.Join(infraDriver.GetClusterRootfsPath(), "registry"),
-		DeployHost: infraDriver.GetHostIPListByRole(common.MASTER)[0],
-		Registry:   config,
-=======
 	if mode == common.ApplyModeLoadImage {
 		return loadToRegistry(infraDriver, distributor)
->>>>>>> bae3392d
 	}
 
 	installer := clusterruntime.NewAppInstaller(infraDriver, distributor, extension)
