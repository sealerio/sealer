--- conflicted
+++ resolved
@@ -254,7 +254,8 @@
 		}
 	}
 
-	cluster.Spec.Env = append(cluster.Spec.Env, deleteFlags.CustomEnv...)
+	// TODO, env should be host env
+	//cluster.Spec.Env = append(cluster.Spec.Env, deleteFlags.CustomEnv...)
 
 	infraDriver, err := infradriver.NewInfraDriver(&cluster)
 	if err != nil {
@@ -325,14 +326,10 @@
 	}
 	cf.SetCluster(cluster)
 
-<<<<<<< HEAD
-	return cf.SaveAll()
-=======
 	if err = cf.SaveAll(clusterfile.SaveOptions{CommitToCluster: true}); err != nil {
 		return err
 	}
 	return nil
->>>>>>> bae3392d
 }
 
 func confirmDeleteHosts(role string, hostsToDelete []net.IP) error {
