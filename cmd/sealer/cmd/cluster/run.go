// Copyright © 2021 Alibaba Group Holding Ltd.
//
// Licensed under the Apache License, Version 2.0 (the "License");
// you may not use this file except in compliance with the License.
// You may obtain a copy of the License at
//
//     http://www.apache.org/licenses/LICENSE-2.0
//
// Unless required by applicable law or agreed to in writing, software
// distributed under the License is distributed on an "AS IS" BASIS,
// WITHOUT WARRANTIES OR CONDITIONS OF ANY KIND, either express or implied.
// See the License for the specific language governing permissions and
// limitations under the License.

package cluster

import (
	"fmt"
	"net"
	"os"
	"path/filepath"

	"github.com/sealerio/sealer/cmd/sealer/cmd/types"
	"github.com/sealerio/sealer/cmd/sealer/cmd/utils"
	"github.com/sealerio/sealer/common"
	clusterruntime "github.com/sealerio/sealer/pkg/cluster-runtime"
	"github.com/sealerio/sealer/pkg/clusterfile"
	imagecommon "github.com/sealerio/sealer/pkg/define/options"
	"github.com/sealerio/sealer/pkg/imagedistributor"
	"github.com/sealerio/sealer/pkg/imageengine"
	"github.com/sealerio/sealer/pkg/infradriver"
	v1 "github.com/sealerio/sealer/types/api/v1"
	"github.com/sealerio/sealer/utils/platform"
	"github.com/sirupsen/logrus"
	"github.com/spf13/cobra"
	"sigs.k8s.io/yaml"
)

var runFlags *types.Flags

var longNewRunCmdDescription = `sealer run registry.cn-qingdao.aliyuncs.com/sealer-io/kubernetes:v1.19.8 --masters [arg] --nodes [arg]`

var exampleForRunCmd = `
run cluster by Clusterfile: 
  sealer run -f Clusterfile

run cluster by CLI flags:
  sealer run registry.cn-qingdao.aliyuncs.com/sealer-io/kubernetes:v1.22.4 -m 172.28.80.01 -n 172.28.80.02 -p Sealer123
`

func NewRunCmd() *cobra.Command {
	runCmd := &cobra.Command{
		Use:     "run",
		Short:   "start to run a cluster from a ClusterImage",
		Long:    longNewRunCmdDescription,
		Example: exampleForRunCmd,
		RunE: func(cmd *cobra.Command, args []string) error {
			// TODO: remove this now, maybe we can support it later
			// set local ip address as master0 default ip if user input is empty.
			// this is convenient to execute `sealer run` without set many arguments.
			// Example looks like "sealer run kubernetes:v1.19.8"
			//if runFlags.Masters == "" {
			//	ip, err := net.GetLocalDefaultIP()
			//	if err != nil {
			//		return err
			//	}
			//	runFlags.Masters = ip
			//}
			var (
				cf              clusterfile.Interface
				clusterFileData []byte
				err             error
				clusterFile     = runFlags.ClusterFile
				applyMode       = runFlags.Mode
			)

			if runFlags.Masters == "" && clusterFile == "" {
				return fmt.Errorf("you must input master ip Or use Clusterfile")
			}

			if clusterFile != "" {
				clusterFileData, err = os.ReadFile(filepath.Clean(clusterFile))
				if err != nil {
					return err
				}

				cf, err = clusterfile.NewClusterFile(clusterFileData)
				if err != nil {
					return err
				}
			} else {
				if len(args) == 0 {
					return fmt.Errorf("you must input cluster image name")
				}

				if err = utils.ValidateRunFlags(runFlags); err != nil {
					return fmt.Errorf("failed to validate input run args: %v", err)
				}

				cluster, err := utils.ConstructClusterForRun(args[0], runFlags)
				if err != nil {
					return err
				}

				clusterData, err := yaml.Marshal(cluster)
				if err != nil {
					return err
				}

				cf, err = clusterfile.NewClusterFile(clusterData)
				if err != nil {
					return err
				}
			}

			cluster := cf.GetCluster()
			infraDriver, err := infradriver.NewInfraDriver(&cluster)
			if err != nil {
				return err
			}

<<<<<<< HEAD
			if err := cf.SaveAll(); err != nil {
				return err
			}

			var (
				clusterLaunchCmds = infraDriver.GetClusterLaunchCmds()
				clusterHosts      = infraDriver.GetHostIPList()
				clusterImageName  = cluster.Spec.Image
			)

			clusterHostsPlatform, err := infraDriver.GetHostsPlatform(clusterHosts)
			if err != nil {
				return err
			}

=======
>>>>>>> bae3392d
			imageEngine, err := imageengine.NewImageEngine(imagecommon.EngineGlobalConfigurations{})
			if err != nil {
				return err
			}

<<<<<<< HEAD
			imageMounter, err := imagedistributor.NewImageMounter(imageEngine, clusterHostsPlatform)
			if err != nil {
				return err
			}

			imageMountInfo, err := imageMounter.Mount(clusterImageName)
			if err != nil {
				return err
			}

			defer func() {
				err = imageMounter.Umount(clusterImageName, imageMountInfo)
				if err != nil {
					logrus.Errorf("failed to umount cluster image: %v", err)
				}
			}()

			distributor, err := imagedistributor.NewScpDistributor(imageMountInfo, infraDriver, cf.GetConfigs())
			if err != nil {
				return err
			}

			plugins, err := loadPluginsFromImage(imageMountInfo)
			if err != nil {
				return err
			}

			if cf.GetPlugins() != nil {
				plugins = append(plugins, cf.GetPlugins()...)
			}

			runtimeConfig := &clusterruntime.RuntimeConfig{
				Distributor:       distributor,
				ImageEngine:       imageEngine,
				Plugins:           plugins,
				ClusterLaunchCmds: clusterLaunchCmds,
				ClusterImageImage: clusterImageName,
			}

			if cf.GetKubeadmConfig() != nil {
				runtimeConfig.KubeadmConfig = *cf.GetKubeadmConfig()
			}

			installer, err := clusterruntime.NewInstaller(infraDriver, *runtimeConfig)
			if err != nil {
				return err
			}

			err = installer.Install()
			if err != nil {
				return err
			}

			return cf.SaveAll()
=======
			return createNewCluster(infraDriver, imageEngine, cf, applyMode)
>>>>>>> bae3392d
		},
	}
	runFlags = &types.Flags{}
	//todo remove provider Flag now, maybe we can support it later
	//runCmd.Flags().StringVarP(&runFlags.Provider, "provider", "", "", "set infra provider, example `ALI_CLOUD`, the local server need ignore this")
	runCmd.Flags().StringVarP(&runFlags.Masters, "masters", "m", "", "set count or IPList to masters")
	runCmd.Flags().StringVarP(&runFlags.Nodes, "nodes", "n", "", "set count or IPList to nodes")
	runCmd.Flags().StringVarP(&runFlags.User, "user", "u", "root", "set baremetal server username")
	runCmd.Flags().StringVarP(&runFlags.Password, "passwd", "p", "", "set cloud provider or baremetal server password")
	runCmd.Flags().Uint16Var(&runFlags.Port, "port", 22, "set the sshd service port number for the server (default port: 22)")
	runCmd.Flags().StringVar(&runFlags.Pk, "pk", filepath.Join(common.GetHomeDir(), ".ssh", "id_rsa"), "set baremetal server private key")
	runCmd.Flags().StringVar(&runFlags.PkPassword, "pk-passwd", "", "set baremetal server private key password")
	runCmd.Flags().StringSliceVar(&runFlags.CMDArgs, "cmd-args", []string{}, "set args for image cmd instruction")
	runCmd.Flags().StringSliceVarP(&runFlags.CustomEnv, "env", "e", []string{}, "set custom environment variables")
	runCmd.Flags().StringVarP(&runFlags.ClusterFile, "Clusterfile", "f", "", "Clusterfile path to run a Kubernetes cluster")
	runCmd.Flags().StringVar(&runFlags.Mode, "mode", common.ApplyModeApply, "load images to the specified registry in advance")

	//err := runCmd.RegisterFlagCompletionFunc("provider", func(cmd *cobra.Command, args []string, toComplete string) ([]string, cobra.ShellCompDirective) {
	//	return strings.ContainPartial([]string{common.BAREMETAL, common.AliCloud, common.CONTAINER}, toComplete), cobra.ShellCompDirectiveNoFileComp
	//})
	//if err != nil {
	//	logrus.Errorf("provide completion for provider flag, err: %v", err)
	//	os.Exit(1)
	//}
	return runCmd
}

func createNewCluster(infraDriver infradriver.InfraDriver, imageEngine imageengine.Interface, cf clusterfile.Interface, mode string) error {
	var (
		clusterHosts     = infraDriver.GetHostIPList()
		clusterImageName = infraDriver.GetClusterImageName()
	)

	clusterHostsPlatform, err := infraDriver.GetHostsPlatform(clusterHosts)
	if err != nil {
		return err
	}

	imageMounter, err := imagedistributor.NewImageMounter(imageEngine, clusterHostsPlatform)
	if err != nil {
		return err
	}

	imageMountInfo, err := imageMounter.Mount(clusterImageName)
	if err != nil {
		return err
	}

	defer func() {
		err = imageMounter.Umount(clusterImageName, imageMountInfo)
		if err != nil {
			logrus.Errorf("failed to umount cluster image")
		}
	}()

	distributor, err := imagedistributor.NewScpDistributor(imageMountInfo, infraDriver, cf.GetConfigs())
	if err != nil {
		return err
	}

	if mode == common.ApplyModeLoadImage {
		return loadToRegistry(infraDriver, distributor)
	}

	plugins, err := loadPluginsFromImage(imageMountInfo)
	if err != nil {
		return err
	}

	if cf.GetPlugins() != nil {
		plugins = append(plugins, cf.GetPlugins()...)
	}

	runtimeConfig := &clusterruntime.RuntimeConfig{
		Distributor: distributor,
		ImageEngine: imageEngine,
		Plugins:     plugins,
	}

	if cf.GetKubeadmConfig() != nil {
		runtimeConfig.KubeadmConfig = *cf.GetKubeadmConfig()
	}

	installer, err := clusterruntime.NewInstaller(infraDriver, *runtimeConfig)
	if err != nil {
		return err
	}

	//we need to save desired clusterfile to local disk temporarily
	//and will use it later to clean the cluster node if apply failed.
	if err = cf.SaveAll(clusterfile.SaveOptions{}); err != nil {
		return err
	}

	err = installer.Install()
	if err != nil {
		return err
	}

	//save and commit
	if err = cf.SaveAll(clusterfile.SaveOptions{CommitToCluster: true}); err != nil {
		return err
	}

	return nil
}

func loadPluginsFromImage(imageMountInfo []imagedistributor.ClusterImageMountInfo) (plugins []v1.Plugin, err error) {
	for _, info := range imageMountInfo {
		defaultPlatform := platform.GetDefaultPlatform()
		if info.Platform.ToString() == defaultPlatform.ToString() {
			plugins, err = clusterruntime.LoadPluginsFromFile(filepath.Join(info.MountDir, "plugins"))
			if err != nil {
				return
			}
		}
	}

	return plugins, nil
}

// loadToRegistry just load container image to local registry
func loadToRegistry(infraDriver infradriver.InfraDriver, distributor imagedistributor.Distributor) error {
	regConfig := infraDriver.GetClusterRegistryConfig()
	// todo only support load image to local registry at present
	if regConfig.LocalRegistry == nil {
		return nil
	}

	deployHosts := infraDriver.GetHostIPListByRole(common.MASTER)
	if len(deployHosts) < 1 {
		return fmt.Errorf("local registry host can not be nil")
	}
	master0 := deployHosts[0]

	logrus.Infof("start to apply with mode(%s)", common.ApplyModeLoadImage)
	if !regConfig.LocalRegistry.HaMode {
		deployHosts = []net.IP{master0}
	}

	if err := distributor.DistributeRegistry(deployHosts, filepath.Join(infraDriver.GetClusterRootfsPath(), "registry")); err != nil {
		return err
	}

	logrus.Infof("load image success")
	return nil
}<|MERGE_RESOLUTION|>--- conflicted
+++ resolved
@@ -119,87 +119,12 @@
 				return err
 			}
 
-<<<<<<< HEAD
-			if err := cf.SaveAll(); err != nil {
-				return err
-			}
-
-			var (
-				clusterLaunchCmds = infraDriver.GetClusterLaunchCmds()
-				clusterHosts      = infraDriver.GetHostIPList()
-				clusterImageName  = cluster.Spec.Image
-			)
-
-			clusterHostsPlatform, err := infraDriver.GetHostsPlatform(clusterHosts)
-			if err != nil {
-				return err
-			}
-
-=======
->>>>>>> bae3392d
 			imageEngine, err := imageengine.NewImageEngine(imagecommon.EngineGlobalConfigurations{})
 			if err != nil {
 				return err
 			}
 
-<<<<<<< HEAD
-			imageMounter, err := imagedistributor.NewImageMounter(imageEngine, clusterHostsPlatform)
-			if err != nil {
-				return err
-			}
-
-			imageMountInfo, err := imageMounter.Mount(clusterImageName)
-			if err != nil {
-				return err
-			}
-
-			defer func() {
-				err = imageMounter.Umount(clusterImageName, imageMountInfo)
-				if err != nil {
-					logrus.Errorf("failed to umount cluster image: %v", err)
-				}
-			}()
-
-			distributor, err := imagedistributor.NewScpDistributor(imageMountInfo, infraDriver, cf.GetConfigs())
-			if err != nil {
-				return err
-			}
-
-			plugins, err := loadPluginsFromImage(imageMountInfo)
-			if err != nil {
-				return err
-			}
-
-			if cf.GetPlugins() != nil {
-				plugins = append(plugins, cf.GetPlugins()...)
-			}
-
-			runtimeConfig := &clusterruntime.RuntimeConfig{
-				Distributor:       distributor,
-				ImageEngine:       imageEngine,
-				Plugins:           plugins,
-				ClusterLaunchCmds: clusterLaunchCmds,
-				ClusterImageImage: clusterImageName,
-			}
-
-			if cf.GetKubeadmConfig() != nil {
-				runtimeConfig.KubeadmConfig = *cf.GetKubeadmConfig()
-			}
-
-			installer, err := clusterruntime.NewInstaller(infraDriver, *runtimeConfig)
-			if err != nil {
-				return err
-			}
-
-			err = installer.Install()
-			if err != nil {
-				return err
-			}
-
-			return cf.SaveAll()
-=======
 			return createNewCluster(infraDriver, imageEngine, cf, applyMode)
->>>>>>> bae3392d
 		},
 	}
 	runFlags = &types.Flags{}
