// Copyright © 2021 Alibaba Group Holding Ltd.
//
// Licensed under the Apache License, Version 2.0 (the "License");
// you may not use this file except in compliance with the License.
// You may obtain a copy of the License at
//
//     http://www.apache.org/licenses/LICENSE-2.0
//
// Unless required by applicable law or agreed to in writing, software
// distributed under the License is distributed on an "AS IS" BASIS,
// WITHOUT WARRANTIES OR CONDITIONS OF ANY KIND, either express or implied.
// See the License for the specific language governing permissions and
// limitations under the License.

package cluster

import (
	"fmt"
	"os"
	"path/filepath"

	"github.com/pkg/errors"
	"github.com/sealerio/sealer/cmd/sealer/cmd/types"
	"github.com/sealerio/sealer/cmd/sealer/cmd/utils"
	"github.com/sealerio/sealer/common"
	"github.com/sealerio/sealer/pkg/clusterfile"
	"github.com/sealerio/sealer/pkg/define/options"
	"github.com/sealerio/sealer/pkg/imageengine"
	"github.com/sealerio/sealer/pkg/infradriver"
	"github.com/sealerio/sealer/utils/strings"
	"github.com/sirupsen/logrus"
	"github.com/spf13/cobra"
)

<<<<<<< HEAD
var applyClusterFile string
var skipApp bool

var applyMode string

const MasterRoleLabel = "node-role.kubernetes.io/master"
=======
var applyFlags *types.ApplyFlags
>>>>>>> bae3392d

var longApplyCmdDescription = `apply command is used to apply a Kubernetes cluster via specified Clusterfile.
If the Clusterfile is applied first time, Kubernetes cluster will be created. Otherwise, sealer
will apply the diff change of current Clusterfile and the original one.`

var exampleForApplyCmd = `
  sealer apply -f Clusterfile
`

func NewApplyCmd() *cobra.Command {
	applyCmd := &cobra.Command{
		Use:     "apply",
		Short:   "apply a Kubernetes cluster via specified Clusterfile",
		Long:    longApplyCmdDescription,
		Example: exampleForApplyCmd,
		Args:    cobra.NoArgs,
		RunE: func(cmd *cobra.Command, args []string) error {
			var (
				cf               clusterfile.Interface
				clusterFileData  []byte
				err              error
				applyClusterFile = applyFlags.ClusterFile
				applyMode        = applyFlags.ApplyMode
			)
			logrus.Warn("sealer apply command will be deprecated in the future, please use sealer run instead.")

			if applyClusterFile == "" {
				return fmt.Errorf("you must input Clusterfile")
			}

			clusterFileData, err = os.ReadFile(filepath.Clean(applyClusterFile))
			if err != nil {
				return err
			}

			cf, err = clusterfile.NewClusterFile(clusterFileData)
			if err != nil {
				return err
			}

			desiredCluster := cf.GetCluster()
			infraDriver, err := infradriver.NewInfraDriver(&desiredCluster)
			if err != nil {
				return err
			}

			// use image extension to determine apply type:
			// scale up cluster, install applications, maybe support upgrade later
			imageName := desiredCluster.Spec.Image
			imageEngine, err := imageengine.NewImageEngine(options.EngineGlobalConfigurations{})
			if err != nil {
				return err
			}

<<<<<<< HEAD
			client := getClusterClient()
			if client == nil {
				// no k8s client means to init a new cluster.
				logrus.Infof("start to create new cluster with image: %s", imageName)
				return createNewCluster(imageName, infraDriver, imageEngine, cf, skipApp)
=======
			if err = imageEngine.Pull(&options.PullOptions{
				Quiet:      false,
				PullPolicy: "missing",
				Image:      imageName,
				Platform:   "local",
			}); err != nil {
				return err
>>>>>>> bae3392d
			}

			if err := installApplication(imageName, []string{}, cf.GetConfigs(), desiredCluster.Spec.Env); err == nil {
				return nil
			} else if err.Error() == NotAppImageError {
				logrus.Debugf("not an app image")
			} else {
				return err
			}

<<<<<<< HEAD
			logrus.Infof("start to check if need scale")
=======
			if extension.Type == v12.AppInstaller {
				logrus.Infof("start to install application: %s", imageName)
				return installApplication(imageName, []string{}, extension, infraDriver, imageEngine, applyMode)
			}
>>>>>>> bae3392d

			client := utils.GetClusterClient()
			if client == nil {
				// no k8s client means to init a new cluster.
				logrus.Infof("start to create new cluster with image: %s", imageName)
				return createNewCluster(infraDriver, imageEngine, cf, applyMode)
			}

			currentCluster, err := utils.GetCurrentCluster(client)
			if err != nil {
				return errors.Wrap(err, "failed to get current cluster")
			}

			mj, md := strings.Diff(currentCluster.GetMasterIPList(), desiredCluster.GetMasterIPList())
			nj, nd := strings.Diff(currentCluster.GetNodeIPList(), desiredCluster.GetNodeIPList())
			if len(mj) == 0 && len(md) == 0 && len(nj) == 0 && len(nd) == 0 {
				logrus.Infof("no need scale, completed")

				return nil
			}

			if len(md) > 0 || len(nd) > 0 {
				logrus.Warnf("scale down not supported: %v, %v, skip them", md, nd)
			}
			logrus.Infof("start to scale up cluster with image: %s", imageName)
			return scaleUpCluster(imageName, mj, nj, infraDriver, imageEngine, cf)
		},
	}
<<<<<<< HEAD
	applyCmd.Flags().BoolVar(&ForceDelete, "force", false, "force to delete the specified cluster if set true")
	applyCmd.Flags().StringVarP(&applyClusterFile, "Clusterfile", "f", "", "Clusterfile path to apply a Kubernetes cluster")
	applyCmd.Flags().StringVarP(&applyMode, "applyMode", "m", common.ApplyModeApply, "load images to the specified registry in advance")
	applyCmd.Flags().BoolVar(&skipApp, "skip-app", false, "if true, will skip install app, default is false")
	return applyCmd
}

func createNewCluster(clusterImageName string, infraDriver infradriver.InfraDriver, imageEngine imageengine.Interface, cf clusterfile.Interface, skipApp bool) error {
	if err := cf.SaveAll(); err != nil {
		return err
	}

	var (
		clusterHosts      = infraDriver.GetHostIPList()
		clusterLaunchCmds = infraDriver.GetClusterLaunchCmds()
	)

	clusterHostsPlatform, err := infraDriver.GetHostsPlatform(clusterHosts)
	if err != nil {
		return err
	}

	imageMounter, err := imagedistributor.NewImageMounter(imageEngine, clusterHostsPlatform)
	if err != nil {
		return err
	}

	imageMountInfo, err := imageMounter.Mount(clusterImageName)
	if err != nil {
		return err
	}

	defer func() {
		err = imageMounter.Umount(clusterImageName, imageMountInfo)
		if err != nil {
			logrus.Errorf("failed to umount cluster image: %v", err)
		}
	}()

	distributor, err := imagedistributor.NewScpDistributor(imageMountInfo, infraDriver, cf.GetConfigs())
	if err != nil {
		return err
	}

	if applyMode == common.ApplyModeLoadImage {
		logrus.Infof("start to apply with mode(%s)", applyMode)

		if err = distributor.DistributeRegistry(infraDriver.GetHostIPListByRole(common.MASTER)[0], filepath.Join(infraDriver.GetClusterRootfsPath(), "registry")); err != nil {
			return err
		}
		logrus.Infof("load image success")
		return nil
	}
	plugins, err := loadPluginsFromImage(imageMountInfo)
	if err != nil {
		return err
	}

	if cf.GetPlugins() != nil {
		plugins = append(plugins, cf.GetPlugins()...)
	}

	runtimeConfig := &clusterruntime.RuntimeConfig{
		Distributor:            distributor,
		ImageEngine:            imageEngine,
		Plugins:                plugins,
		ClusterLaunchCmds:      clusterLaunchCmds,
		ClusterImageImage:      clusterImageName,
		SkipInstallApplication: skipApp,
	}

	if cf.GetKubeadmConfig() != nil {
		runtimeConfig.KubeadmConfig = *cf.GetKubeadmConfig()
	}

	installer, err := clusterruntime.NewInstaller(infraDriver, *runtimeConfig)
	if err != nil {
		return err
	}

	err = installer.Install()
	if err != nil {
		return err
	}

	return cf.SaveAll()
}

func scaleUpCluster(clusterImageName string, scaleUpMasterIPList, scaleUpNodeIPList []net.IP, infraDriver infradriver.InfraDriver, imageEngine imageengine.Interface, cf clusterfile.Interface) error {
	if err := cf.SaveAll(); err != nil {
		return err
	}

	var (
		newHosts = append(scaleUpMasterIPList, scaleUpNodeIPList...)
	)

	clusterHostsPlatform, err := infraDriver.GetHostsPlatform(newHosts)
	if err != nil {
		return err
	}

	imageMounter, err := imagedistributor.NewImageMounter(imageEngine, clusterHostsPlatform)
	if err != nil {
		return err
	}

	imageMountInfo, err := imageMounter.Mount(clusterImageName)
	if err != nil {
		return err
	}
	defer func() {
		err = imageMounter.Umount(clusterImageName, imageMountInfo)
		if err != nil {
			logrus.Errorf("failed to umount cluster image: %v", err)
		}
	}()

	distributor, err := imagedistributor.NewScpDistributor(imageMountInfo, infraDriver, cf.GetConfigs())
	if err != nil {
		return err
	}

	plugins, err := loadPluginsFromImage(imageMountInfo)
	if err != nil {
		return err
	}

	if cf.GetPlugins() != nil {
		plugins = append(plugins, cf.GetPlugins()...)
	}

	runtimeConfig := &clusterruntime.RuntimeConfig{
		Distributor: distributor,
		Plugins:     plugins,
	}

	if cf.GetKubeadmConfig() != nil {
		runtimeConfig.KubeadmConfig = *cf.GetKubeadmConfig()
	}

	installer, err := clusterruntime.NewInstaller(infraDriver, *runtimeConfig)
	if err != nil {
		return err
	}
	_, _, err = installer.ScaleUp(scaleUpMasterIPList, scaleUpNodeIPList)
	if err != nil {
		return err
	}

	return cf.SaveAll()
}

func GetCurrentCluster(client *k8s.Client) (*v2.Cluster, error) {
	nodes, err := client.ListNodes()
	if err != nil {
		return nil, err
	}

	cluster := &v2.Cluster{}
	var masterIPList []net.IP
	var nodeIPList []net.IP

	for _, node := range nodes.Items {
		addr := getNodeAddress(node)
		if addr == nil {
			continue
		}
		if _, ok := node.Labels[MasterRoleLabel]; ok {
			masterIPList = append(masterIPList, addr)
			continue
		}
		nodeIPList = append(nodeIPList, addr)
	}
	cluster.Spec.Hosts = []v2.Host{{IPS: masterIPList, Roles: []string{common.MASTER}}, {IPS: nodeIPList, Roles: []string{common.NODE}}}

	return cluster, nil
}

func getNodeAddress(node corev1.Node) net.IP {
	if len(node.Status.Addresses) < 1 {
		return nil
	}
	return net.ParseIP(node.Status.Addresses[0].Address)
}

func getClusterClient() *k8s.Client {
	client, err := k8s.NewK8sClient()
	if client != nil {
		return client
	}
	if err != nil {
		logrus.Warnf("try to new k8s client via default kubeconfig, maybe this is a new cluster that needs to be created: %v", err)
	}
	return nil
=======

	applyFlags = &types.ApplyFlags{}
	applyCmd.Flags().BoolVar(&applyFlags.ForceDelete, "force", false, "force to delete the specified cluster if set true")
	applyCmd.Flags().StringVarP(&applyFlags.ClusterFile, "Clusterfile", "f", "", "Clusterfile path to apply a Kubernetes cluster")
	applyCmd.Flags().StringVarP(&applyFlags.ApplyMode, "applyMode", "m", common.ApplyModeApply, "load images to the specified registry in advance")
	return applyCmd
>>>>>>> bae3392d
}<|MERGE_RESOLUTION|>--- conflicted
+++ resolved
@@ -16,6 +16,7 @@
 
 import (
 	"fmt"
+	v12 "github.com/sealerio/sealer/pkg/define/image/v1"
 	"os"
 	"path/filepath"
 
@@ -32,16 +33,7 @@
 	"github.com/spf13/cobra"
 )
 
-<<<<<<< HEAD
-var applyClusterFile string
-var skipApp bool
-
-var applyMode string
-
-const MasterRoleLabel = "node-role.kubernetes.io/master"
-=======
 var applyFlags *types.ApplyFlags
->>>>>>> bae3392d
 
 var longApplyCmdDescription = `apply command is used to apply a Kubernetes cluster via specified Clusterfile.
 If the Clusterfile is applied first time, Kubernetes cluster will be created. Otherwise, sealer
@@ -83,10 +75,6 @@
 			}
 
 			desiredCluster := cf.GetCluster()
-			infraDriver, err := infradriver.NewInfraDriver(&desiredCluster)
-			if err != nil {
-				return err
-			}
 
 			// use image extension to determine apply type:
 			// scale up cluster, install applications, maybe support upgrade later
@@ -96,13 +84,6 @@
 				return err
 			}
 
-<<<<<<< HEAD
-			client := getClusterClient()
-			if client == nil {
-				// no k8s client means to init a new cluster.
-				logrus.Infof("start to create new cluster with image: %s", imageName)
-				return createNewCluster(imageName, infraDriver, imageEngine, cf, skipApp)
-=======
 			if err = imageEngine.Pull(&options.PullOptions{
 				Quiet:      false,
 				PullPolicy: "missing",
@@ -110,25 +91,22 @@
 				Platform:   "local",
 			}); err != nil {
 				return err
->>>>>>> bae3392d
 			}
 
-			if err := installApplication(imageName, []string{}, cf.GetConfigs(), desiredCluster.Spec.Env); err == nil {
-				return nil
-			} else if err.Error() == NotAppImageError {
-				logrus.Debugf("not an app image")
-			} else {
+			extension, err := imageEngine.GetSealerImageExtension(&options.GetImageAnnoOptions{ImageNameOrID: args[0]})
+			if err != nil {
+				return fmt.Errorf("failed to get cluster image extension: %s", err)
+			}
+
+			if extension.Type == v12.AppInstaller {
+				logrus.Infof("start to install application: %s", imageName)
+				return installApplication(imageName, []string{}, desiredCluster.Spec.Env, extension, cf.GetConfigs(), imageEngine, applyMode)
+			}
+
+			infraDriver, err := infradriver.NewInfraDriver(&desiredCluster)
+			if err != nil {
 				return err
 			}
-
-<<<<<<< HEAD
-			logrus.Infof("start to check if need scale")
-=======
-			if extension.Type == v12.AppInstaller {
-				logrus.Infof("start to install application: %s", imageName)
-				return installApplication(imageName, []string{}, extension, infraDriver, imageEngine, applyMode)
-			}
->>>>>>> bae3392d
 
 			client := utils.GetClusterClient()
 			if client == nil {
@@ -136,6 +114,8 @@
 				logrus.Infof("start to create new cluster with image: %s", imageName)
 				return createNewCluster(infraDriver, imageEngine, cf, applyMode)
 			}
+
+			logrus.Infof("start to check if need scale")
 
 			currentCluster, err := utils.GetCurrentCluster(client)
 			if err != nil {
@@ -157,208 +137,10 @@
 			return scaleUpCluster(imageName, mj, nj, infraDriver, imageEngine, cf)
 		},
 	}
-<<<<<<< HEAD
-	applyCmd.Flags().BoolVar(&ForceDelete, "force", false, "force to delete the specified cluster if set true")
-	applyCmd.Flags().StringVarP(&applyClusterFile, "Clusterfile", "f", "", "Clusterfile path to apply a Kubernetes cluster")
-	applyCmd.Flags().StringVarP(&applyMode, "applyMode", "m", common.ApplyModeApply, "load images to the specified registry in advance")
-	applyCmd.Flags().BoolVar(&skipApp, "skip-app", false, "if true, will skip install app, default is false")
-	return applyCmd
-}
-
-func createNewCluster(clusterImageName string, infraDriver infradriver.InfraDriver, imageEngine imageengine.Interface, cf clusterfile.Interface, skipApp bool) error {
-	if err := cf.SaveAll(); err != nil {
-		return err
-	}
-
-	var (
-		clusterHosts      = infraDriver.GetHostIPList()
-		clusterLaunchCmds = infraDriver.GetClusterLaunchCmds()
-	)
-
-	clusterHostsPlatform, err := infraDriver.GetHostsPlatform(clusterHosts)
-	if err != nil {
-		return err
-	}
-
-	imageMounter, err := imagedistributor.NewImageMounter(imageEngine, clusterHostsPlatform)
-	if err != nil {
-		return err
-	}
-
-	imageMountInfo, err := imageMounter.Mount(clusterImageName)
-	if err != nil {
-		return err
-	}
-
-	defer func() {
-		err = imageMounter.Umount(clusterImageName, imageMountInfo)
-		if err != nil {
-			logrus.Errorf("failed to umount cluster image: %v", err)
-		}
-	}()
-
-	distributor, err := imagedistributor.NewScpDistributor(imageMountInfo, infraDriver, cf.GetConfigs())
-	if err != nil {
-		return err
-	}
-
-	if applyMode == common.ApplyModeLoadImage {
-		logrus.Infof("start to apply with mode(%s)", applyMode)
-
-		if err = distributor.DistributeRegistry(infraDriver.GetHostIPListByRole(common.MASTER)[0], filepath.Join(infraDriver.GetClusterRootfsPath(), "registry")); err != nil {
-			return err
-		}
-		logrus.Infof("load image success")
-		return nil
-	}
-	plugins, err := loadPluginsFromImage(imageMountInfo)
-	if err != nil {
-		return err
-	}
-
-	if cf.GetPlugins() != nil {
-		plugins = append(plugins, cf.GetPlugins()...)
-	}
-
-	runtimeConfig := &clusterruntime.RuntimeConfig{
-		Distributor:            distributor,
-		ImageEngine:            imageEngine,
-		Plugins:                plugins,
-		ClusterLaunchCmds:      clusterLaunchCmds,
-		ClusterImageImage:      clusterImageName,
-		SkipInstallApplication: skipApp,
-	}
-
-	if cf.GetKubeadmConfig() != nil {
-		runtimeConfig.KubeadmConfig = *cf.GetKubeadmConfig()
-	}
-
-	installer, err := clusterruntime.NewInstaller(infraDriver, *runtimeConfig)
-	if err != nil {
-		return err
-	}
-
-	err = installer.Install()
-	if err != nil {
-		return err
-	}
-
-	return cf.SaveAll()
-}
-
-func scaleUpCluster(clusterImageName string, scaleUpMasterIPList, scaleUpNodeIPList []net.IP, infraDriver infradriver.InfraDriver, imageEngine imageengine.Interface, cf clusterfile.Interface) error {
-	if err := cf.SaveAll(); err != nil {
-		return err
-	}
-
-	var (
-		newHosts = append(scaleUpMasterIPList, scaleUpNodeIPList...)
-	)
-
-	clusterHostsPlatform, err := infraDriver.GetHostsPlatform(newHosts)
-	if err != nil {
-		return err
-	}
-
-	imageMounter, err := imagedistributor.NewImageMounter(imageEngine, clusterHostsPlatform)
-	if err != nil {
-		return err
-	}
-
-	imageMountInfo, err := imageMounter.Mount(clusterImageName)
-	if err != nil {
-		return err
-	}
-	defer func() {
-		err = imageMounter.Umount(clusterImageName, imageMountInfo)
-		if err != nil {
-			logrus.Errorf("failed to umount cluster image: %v", err)
-		}
-	}()
-
-	distributor, err := imagedistributor.NewScpDistributor(imageMountInfo, infraDriver, cf.GetConfigs())
-	if err != nil {
-		return err
-	}
-
-	plugins, err := loadPluginsFromImage(imageMountInfo)
-	if err != nil {
-		return err
-	}
-
-	if cf.GetPlugins() != nil {
-		plugins = append(plugins, cf.GetPlugins()...)
-	}
-
-	runtimeConfig := &clusterruntime.RuntimeConfig{
-		Distributor: distributor,
-		Plugins:     plugins,
-	}
-
-	if cf.GetKubeadmConfig() != nil {
-		runtimeConfig.KubeadmConfig = *cf.GetKubeadmConfig()
-	}
-
-	installer, err := clusterruntime.NewInstaller(infraDriver, *runtimeConfig)
-	if err != nil {
-		return err
-	}
-	_, _, err = installer.ScaleUp(scaleUpMasterIPList, scaleUpNodeIPList)
-	if err != nil {
-		return err
-	}
-
-	return cf.SaveAll()
-}
-
-func GetCurrentCluster(client *k8s.Client) (*v2.Cluster, error) {
-	nodes, err := client.ListNodes()
-	if err != nil {
-		return nil, err
-	}
-
-	cluster := &v2.Cluster{}
-	var masterIPList []net.IP
-	var nodeIPList []net.IP
-
-	for _, node := range nodes.Items {
-		addr := getNodeAddress(node)
-		if addr == nil {
-			continue
-		}
-		if _, ok := node.Labels[MasterRoleLabel]; ok {
-			masterIPList = append(masterIPList, addr)
-			continue
-		}
-		nodeIPList = append(nodeIPList, addr)
-	}
-	cluster.Spec.Hosts = []v2.Host{{IPS: masterIPList, Roles: []string{common.MASTER}}, {IPS: nodeIPList, Roles: []string{common.NODE}}}
-
-	return cluster, nil
-}
-
-func getNodeAddress(node corev1.Node) net.IP {
-	if len(node.Status.Addresses) < 1 {
-		return nil
-	}
-	return net.ParseIP(node.Status.Addresses[0].Address)
-}
-
-func getClusterClient() *k8s.Client {
-	client, err := k8s.NewK8sClient()
-	if client != nil {
-		return client
-	}
-	if err != nil {
-		logrus.Warnf("try to new k8s client via default kubeconfig, maybe this is a new cluster that needs to be created: %v", err)
-	}
-	return nil
-=======
 
 	applyFlags = &types.ApplyFlags{}
 	applyCmd.Flags().BoolVar(&applyFlags.ForceDelete, "force", false, "force to delete the specified cluster if set true")
 	applyCmd.Flags().StringVarP(&applyFlags.ClusterFile, "Clusterfile", "f", "", "Clusterfile path to apply a Kubernetes cluster")
 	applyCmd.Flags().StringVarP(&applyFlags.ApplyMode, "applyMode", "m", common.ApplyModeApply, "load images to the specified registry in advance")
 	return applyCmd
->>>>>>> bae3392d
 }