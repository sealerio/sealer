// Copyright © 2021 Alibaba Group Holding Ltd.
//
// Licensed under the Apache License, Version 2.0 (the "License");
// you may not use this file except in compliance with the License.
// You may obtain a copy of the License at
//
//     http://www.apache.org/licenses/LICENSE-2.0
//
// Unless required by applicable law or agreed to in writing, software
// distributed under the License is distributed on an "AS IS" BASIS,
// WITHOUT WARRANTIES OR CONDITIONS OF ANY KIND, either express or implied.
// See the License for the specific language governing permissions and
// limitations under the License.

package cluster

import (
	"fmt"
	"io/ioutil"
	"net"
	"path/filepath"

	"github.com/pkg/errors"
	"github.com/sealerio/sealer/common"
	"github.com/sealerio/sealer/pkg/client/k8s"
	clusterruntime "github.com/sealerio/sealer/pkg/cluster-runtime"
	"github.com/sealerio/sealer/pkg/clusterfile"
	"github.com/sealerio/sealer/pkg/define/options"
	"github.com/sealerio/sealer/pkg/imagedistributor"
	"github.com/sealerio/sealer/pkg/imageengine"
	"github.com/sealerio/sealer/pkg/infradriver"
	v2 "github.com/sealerio/sealer/types/api/v2"
	"github.com/sealerio/sealer/utils/strings"
	"github.com/sirupsen/logrus"
	"github.com/spf13/cobra"
	corev1 "k8s.io/api/core/v1"
)

var applyClusterFile string
var skipApp bool

var applyMode string

const MasterRoleLabel = "node-role.kubernetes.io/master"

var longApplyCmdDescription = `apply command is used to apply a Kubernetes cluster via specified Clusterfile.
If the Clusterfile is applied first time, Kubernetes cluster will be created. Otherwise, sealer
will apply the diff change of current Clusterfile and the original one.`

var exampleForApplyCmd = `
  sealer apply -f Clusterfile
`

func NewApplyCmd() *cobra.Command {
	applyCmd := &cobra.Command{
		Use:     "apply",
		Short:   "apply a Kubernetes cluster via specified Clusterfile",
		Long:    longApplyCmdDescription,
		Example: exampleForApplyCmd,
		Args:    cobra.NoArgs,
		RunE: func(cmd *cobra.Command, args []string) error {
			var (
				cf              clusterfile.Interface
				clusterFileData []byte
				err             error
			)
			logrus.Warn("sealer apply command will be deprecated in the future, please use sealer run instead.")

			if applyClusterFile == "" {
				return fmt.Errorf("you must input Clusterfile")
			}

			clusterFileData, err = ioutil.ReadFile(filepath.Clean(applyClusterFile))
			if err != nil {
				return err
			}

			cf, err = clusterfile.NewClusterFile(clusterFileData)
			if err != nil {
				return err
			}

			desiredCluster := cf.GetCluster()
			infraDriver, err := infradriver.NewInfraDriver(&desiredCluster)
			if err != nil {
				return err
			}

			// use image extension to determine apply type:
			// scale up cluster, install applications, maybe support upgrade later
			imageName := desiredCluster.Spec.Image
			imageEngine, err := imageengine.NewImageEngine(options.EngineGlobalConfigurations{})
			if err != nil {
				return err
			}

			client := getClusterClient()
			if client == nil {
				// no k8s client means to init a new cluster.
				logrus.Infof("start to create new cluster with image: %s", imageName)
				return createNewCluster(imageName, infraDriver, imageEngine, cf, skipApp)
			}

			if err := installApplication(imageName, []string{}, cf.GetConfigs(), desiredCluster.Spec.Env); err == nil {
				return nil
			} else if err.Error() == NotAppImageError {
				logrus.Debugf("not an app image")
			} else {
				return err
			}

			logrus.Infof("start to check if need scale")

			currentCluster, err := GetCurrentCluster(client)
			if err != nil {
				return errors.Wrap(err, "failed to get current cluster")
			}

			mj, md := strings.Diff(currentCluster.GetMasterIPList(), desiredCluster.GetMasterIPList())
			nj, nd := strings.Diff(currentCluster.GetNodeIPList(), desiredCluster.GetNodeIPList())
			if len(mj) == 0 && len(md) == 0 && len(nj) == 0 && len(nd) == 0 {
				logrus.Infof("no need scale, completed")

				return nil
			}

			if len(md) > 0 || len(nd) > 0 {
				logrus.Warnf("scale down not supported: %v, %v, skip them", md, nd)
			}
			logrus.Infof("start to scale up cluster with image: %s", imageName)
			return scaleUpCluster(imageName, mj, nj, infraDriver, imageEngine, cf)
		},
	}
	applyCmd.Flags().BoolVar(&ForceDelete, "force", false, "force to delete the specified cluster if set true")
	applyCmd.Flags().StringVarP(&applyClusterFile, "Clusterfile", "f", "", "Clusterfile path to apply a Kubernetes cluster")
<<<<<<< HEAD
	applyCmd.Flags().BoolVar(&skipApp, "skip-app", false, "if true, will skip install app, default is false")
=======
	applyCmd.Flags().StringVarP(&applyMode, "applyMode", "m", common.ApplyModeApply, "the run mode")
>>>>>>> 145eb4c9
	return applyCmd
}

func createNewCluster(clusterImageName string, infraDriver infradriver.InfraDriver, imageEngine imageengine.Interface, cf clusterfile.Interface, skipApp bool) error {
	if err := cf.SaveAll(); err != nil {
		return err
	}

	var (
		clusterHosts      = infraDriver.GetHostIPList()
		clusterLaunchCmds = infraDriver.GetClusterLaunchCmds()
	)

	clusterHostsPlatform, err := infraDriver.GetHostsPlatform(clusterHosts)
	if err != nil {
		return err
	}

	imageMounter, err := imagedistributor.NewImageMounter(imageEngine, clusterHostsPlatform)
	if err != nil {
		return err
	}

	imageMountInfo, err := imageMounter.Mount(clusterImageName)
	if err != nil {
		return err
	}

	defer func() {
		err = imageMounter.Umount(clusterImageName, imageMountInfo)
		if err != nil {
			logrus.Errorf("failed to umount cluster image")
		}
	}()

	distributor, err := imagedistributor.NewScpDistributor(imageMountInfo, infraDriver, cf.GetConfigs())
	if err != nil {
		return err
	}

	if applyMode == common.ApplyModeLoadImage {
		logrus.Infof("start to apply with mode(%s)", applyMode)

		if err = distributor.DistributeRegistry(infraDriver.GetHostIPList()[0], infraDriver.GetClusterRootfsPath()); err != nil {
			return err
		}
		logrus.Infof("load image success")
		return nil
	}
	plugins, err := loadPluginsFromImage(imageMountInfo)
	if err != nil {
		return err
	}

	if cf.GetPlugins() != nil {
		plugins = append(plugins, cf.GetPlugins()...)
	}

	runtimeConfig := &clusterruntime.RuntimeConfig{
		Distributor:            distributor,
		ImageEngine:            imageEngine,
		Plugins:                plugins,
		ClusterLaunchCmds:      clusterLaunchCmds,
		ClusterImageImage:      clusterImageName,
		SkipInstallApplication: skipApp,
	}

	if cf.GetKubeadmConfig() != nil {
		runtimeConfig.KubeadmConfig = *cf.GetKubeadmConfig()
	}

	installer, err := clusterruntime.NewInstaller(infraDriver, *runtimeConfig)
	if err != nil {
		return err
	}

	err = installer.Install()
	if err != nil {
		return err
	}

<<<<<<< HEAD
	return cf.SaveAll()
=======
	//save clusterfile
	if err = cf.SaveAll(); err != nil {
		return err
	}

	return nil
>>>>>>> 145eb4c9
}

func scaleUpCluster(clusterImageName string, scaleUpMasterIPList, scaleUpNodeIPList []net.IP, infraDriver infradriver.InfraDriver, imageEngine imageengine.Interface, cf clusterfile.Interface) error {
	if err := cf.SaveAll(); err != nil {
		return err
	}

	var (
		newHosts = append(scaleUpMasterIPList, scaleUpNodeIPList...)
	)

	clusterHostsPlatform, err := infraDriver.GetHostsPlatform(newHosts)
	if err != nil {
		return err
	}

	imageMounter, err := imagedistributor.NewImageMounter(imageEngine, clusterHostsPlatform)
	if err != nil {
		return err
	}

	imageMountInfo, err := imageMounter.Mount(clusterImageName)
	if err != nil {
		return err
	}
	defer func() {
		err = imageMounter.Umount(clusterImageName, imageMountInfo)
		if err != nil {
			logrus.Errorf("failed to umount cluster image")
		}
	}()

	distributor, err := imagedistributor.NewScpDistributor(imageMountInfo, infraDriver, cf.GetConfigs())
	if err != nil {
		return err
	}

	plugins, err := loadPluginsFromImage(imageMountInfo)
	if err != nil {
		return err
	}

	if cf.GetPlugins() != nil {
		plugins = append(plugins, cf.GetPlugins()...)
	}

	runtimeConfig := &clusterruntime.RuntimeConfig{
		Distributor: distributor,
		Plugins:     plugins,
	}

	if cf.GetKubeadmConfig() != nil {
		runtimeConfig.KubeadmConfig = *cf.GetKubeadmConfig()
	}

	installer, err := clusterruntime.NewInstaller(infraDriver, *runtimeConfig)
	if err != nil {
		return err
	}
	_, _, err = installer.ScaleUp(scaleUpMasterIPList, scaleUpNodeIPList)
	if err != nil {
		return err
	}

	return cf.SaveAll()
}

func GetCurrentCluster(client *k8s.Client) (*v2.Cluster, error) {
	nodes, err := client.ListNodes()
	if err != nil {
		return nil, err
	}

	cluster := &v2.Cluster{}
	var masterIPList []net.IP
	var nodeIPList []net.IP

	for _, node := range nodes.Items {
		addr := getNodeAddress(node)
		if addr == nil {
			continue
		}
		if _, ok := node.Labels[MasterRoleLabel]; ok {
			masterIPList = append(masterIPList, addr)
			continue
		}
		nodeIPList = append(nodeIPList, addr)
	}
	cluster.Spec.Hosts = []v2.Host{{IPS: masterIPList, Roles: []string{common.MASTER}}, {IPS: nodeIPList, Roles: []string{common.NODE}}}

	return cluster, nil
}

func getNodeAddress(node corev1.Node) net.IP {
	if len(node.Status.Addresses) < 1 {
		return nil
	}
	return net.ParseIP(node.Status.Addresses[0].Address)
}

func getClusterClient() *k8s.Client {
	client, err := k8s.NewK8sClient()
	if client != nil {
		return client
	}
	if err != nil {
		logrus.Warnf("try to new k8s client via default kubeconfig, maybe this is a new cluster that needs to be created: %v", err)
	}
	return nil
}<|MERGE_RESOLUTION|>--- conflicted
+++ resolved
@@ -133,11 +133,8 @@
 	}
 	applyCmd.Flags().BoolVar(&ForceDelete, "force", false, "force to delete the specified cluster if set true")
 	applyCmd.Flags().StringVarP(&applyClusterFile, "Clusterfile", "f", "", "Clusterfile path to apply a Kubernetes cluster")
-<<<<<<< HEAD
+	applyCmd.Flags().StringVarP(&applyMode, "applyMode", "m", common.ApplyModeApply, "the run mode")
 	applyCmd.Flags().BoolVar(&skipApp, "skip-app", false, "if true, will skip install app, default is false")
-=======
-	applyCmd.Flags().StringVarP(&applyMode, "applyMode", "m", common.ApplyModeApply, "the run mode")
->>>>>>> 145eb4c9
 	return applyCmd
 }
 
@@ -219,16 +216,7 @@
 		return err
 	}
 
-<<<<<<< HEAD
 	return cf.SaveAll()
-=======
-	//save clusterfile
-	if err = cf.SaveAll(); err != nil {
-		return err
-	}
-
-	return nil
->>>>>>> 145eb4c9
 }
 
 func scaleUpCluster(clusterImageName string, scaleUpMasterIPList, scaleUpNodeIPList []net.IP, infraDriver infradriver.InfraDriver, imageEngine imageengine.Interface, cf clusterfile.Interface) error {
