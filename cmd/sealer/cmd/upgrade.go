// Copyright © 2021 Alibaba Group Holding Ltd.
//
// Licensed under the Apache License, Version 2.0 (the "License");
// you may not use this file except in compliance with the License.
// You may obtain a copy of the License at
//
//     http://www.apache.org/licenses/LICENSE-2.0
//
// Unless required by applicable law or agreed to in writing, software
// distributed under the License is distributed on an "AS IS" BASIS,
// WITHOUT WARRANTIES OR CONDITIONS OF ANY KIND, either express or implied.
// See the License for the specific language governing permissions and
// limitations under the License.

package cmd

import (
	"fmt"
	"os"

	"github.com/sealerio/sealer/apply"
	"github.com/sealerio/sealer/pkg/clusterfile"

	"github.com/spf13/cobra"
)

var upgradeClusterName string

const (
	clusterfilepath = `%s/.sealer/%s/Clusterfile`
)

// upgradeCmd represents the upgrade command
var upgradeCmd = &cobra.Command{
	Use:     "upgrade",
	Short:   "upgrade specified Kubernetes cluster",
	Long:    `sealer upgrade imagename --cluster clustername`,
	Example: `sealer upgrade kubernetes:v1.19.9 --cluster my-cluster`,
	Args:    cobra.ExactArgs(1),
	RunE: func(cmd *cobra.Command, args []string) error {
		var err error
		//get cluster name
		if upgradeClusterName == "" {
			upgradeClusterName, err = clusterfile.GetDefaultClusterName()
			if err != nil {
				return err
			}
		}
		//get Clusterfile
		userHome, _ := os.UserHomeDir()
		var filepath = fmt.Sprintf(clusterfilepath, userHome, upgradeClusterName)
		desiredCluster, err := clusterfile.GetClusterFromFile(filepath)
		if err != nil {
			return err
		}
<<<<<<< HEAD
		applier, err := apply.NewApplier(desiredCluster, nil)
=======
		applier, err := apply.NewDefaultApplier(desiredCluster)
>>>>>>> bdedd8fd
		if err != nil {
			return err
		}
		return applier.Upgrade(args[0])
	},
}

func init() {
	rootCmd.AddCommand(upgradeCmd)
	upgradeCmd.Flags().StringVarP(&upgradeClusterName, "cluster", "c", "", "the name of cluster")
}<|MERGE_RESOLUTION|>--- conflicted
+++ resolved
@@ -53,11 +53,7 @@
 		if err != nil {
 			return err
 		}
-<<<<<<< HEAD
-		applier, err := apply.NewApplier(desiredCluster, nil)
-=======
-		applier, err := apply.NewDefaultApplier(desiredCluster)
->>>>>>> bdedd8fd
+		applier, err := apply.NewDefaultApplier(desiredCluster, nil)
 		if err != nil {
 			return err
 		}
